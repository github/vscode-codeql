--- conflicted
+++ resolved
@@ -225,13 +225,7 @@
         "codeQL.runningQueries.structuredEvaluatorLog.verbosity": {
           "type": "integer",
           "default": 1,
-<<<<<<< HEAD
-          "minimum": 1,
-          "maximum": 5,
-          "description": "Specifies the verbosity of the structured evaluator logs, from 1 (least verbose) to 5 (most verbose). If not passed or empty, verbosity is set to 1. "
-=======
           "description": "Specifies the verbosity of the structured evaluator logs, from 1 (least verbose) to 5 (most verbose)."
->>>>>>> f37802f6
         },
         "codeQL.runningQueries.quickEvalCodelens": {
           "type": "boolean",
