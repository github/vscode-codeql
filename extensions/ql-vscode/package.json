--- conflicted
+++ resolved
@@ -204,14 +204,14 @@
         "title": "Upgrade Database"
       },
       {
-<<<<<<< HEAD
         "command": "codeQLDatabases.renameDatabase",
         "title": "Rename Database"
       },
       {
         "command": "codeQLDatabases.openDatabaseFolder",
         "title": "Show Database Directory"
-=======
+      },
+      {
         "command": "codeQLDatabases.sortByName",
         "title": "Sort by Name",
         "icon": {
@@ -226,7 +226,6 @@
           "light": "media/light/sort-date.svg",
           "dark": "media/dark/sort-date.svg"
         }
->>>>>>> 8f84989d
       },
       {
         "command": "codeQL.checkForUpdatesToCLI",
