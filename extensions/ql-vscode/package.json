{
  "name": "vscode-codeql",
  "displayName": "CodeQL",
  "description": "CodeQL for Visual Studio Code",
  "author": "GitHub",
  "private": true,
  "version": "1.15.1",
  "publisher": "GitHub",
  "license": "MIT",
  "icon": "media/VS-marketplace-CodeQL-icon.png",
  "repository": {
    "type": "git",
    "url": "https://github.com/github/vscode-codeql"
  },
  "engines": {
<<<<<<< HEAD
    "vscode": "^1.90.0",
    "node": "^20.15.1",
=======
    "vscode": "^1.82.0",
    "node": "^20.16.0",
>>>>>>> bbcffb57
    "npm": ">=7.20.6"
  },
  "categories": [
    "Programming Languages"
  ],
  "extensionDependencies": [
    "vscode.git"
  ],
  "capabilities": {
    "untrustedWorkspaces": {
      "supported": "limited",
      "description": "Workspace trust is required to execute commands that can contain arbitrary paths.",
      "restrictedConfigurations": [
        "codeQL.cli.executablePath",
        "codeQL.runningTests.additionalTestArguments"
      ]
    }
  },
  "activationEvents": [
    "onView:test-explorer",
    "onWebviewPanel:resultsView",
    "onWebviewPanel:codeQL.variantAnalysis",
    "onWebviewPanel:codeQL.dataFlowPaths",
    "onFileSystem:codeql-zip-archive",
    "workspaceContains:.git"
  ],
  "main": "./out/extension",
  "files": [
    "gen/*.js",
    "media/**",
    "out/**",
    "package.json",
    "language-configuration.json"
  ],
  "contributes": {
    "configurationDefaults": {
      "[ql]": {
        "debug.saveBeforeStart": "nonUntitledEditorsInActiveGroup",
        "editor.wordBasedSuggestions": "off"
      },
      "[dbscheme]": {
        "editor.wordBasedSuggestions": "off"
      }
    },
    "debuggers": [
      {
        "type": "codeql",
        "label": "CodeQL Debugger",
        "languages": [
          "ql"
        ],
        "configurationAttributes": {
          "launch": {
            "properties": {
              "query": {
                "type": "string",
                "description": "Path to query file (.ql)",
                "default": "${file}"
              },
              "database": {
                "type": "string",
                "description": "Path to the target database"
              },
              "additionalPacks": {
                "type": [
                  "array",
                  "string"
                ],
                "description": "Additional folders to search for library packs. Defaults to searching all workspace folders."
              },
              "extensionPacks": {
                "type": [
                  "array",
                  "string"
                ],
                "description": "Names of extension packs to include in the evaluation. These are resolved from the locations specified in `additionalPacks`."
              },
              "additionalRunQueryArgs": {
                "type": "object",
                "description": "**Internal use only**. Additional arguments to pass to the `runQuery` command of the query server, without validation."
              }
            }
          }
        },
        "variables": {
          "currentDatabase": "codeQL.getCurrentDatabase",
          "currentQuery": "codeQL.getCurrentQuery"
        }
      }
    ],
    "jsonValidation": [
      {
        "fileMatch": "GitHub.vscode-codeql/databases.json",
        "url": "./databases-schema.json"
      }
    ],
    "languages": [
      {
        "id": "ql",
        "aliases": [
          "QL",
          "ql",
          "CodeQL"
        ],
        "extensions": [
          ".ql",
          ".qll"
        ],
        "configuration": "./language-configuration.json"
      },
      {
        "id": "dbscheme",
        "aliases": [
          "DBScheme",
          "dbscheme"
        ],
        "extensions": [
          ".dbscheme"
        ],
        "configuration": "./language-configuration.json"
      },
      {
        "id": "xml",
        "extensions": [
          ".qhelp"
        ]
      },
      {
        "id": "ql-summary",
        "filenames": [
          "evaluator-log.summary"
        ]
      }
    ],
    "grammars": [
      {
        "language": "ql",
        "scopeName": "source.ql",
        "path": "./out/syntaxes/ql.tmLanguage.json"
      },
      {
        "language": "dbscheme",
        "scopeName": "source.dbscheme",
        "path": "./out/syntaxes/dbscheme.tmLanguage.json"
      }
    ],
    "snippets": [
      {
        "language": "ql",
        "path": "./snippets.json"
      }
    ],
    "configuration": [
      {
        "type": "object",
        "title": "CLI",
        "order": 0,
        "properties": {
          "codeQL.cli.executablePath": {
            "scope": "machine-overridable",
            "type": "string",
            "default": "",
            "markdownDescription": "Path to the CodeQL executable that should be used by the CodeQL extension. The executable is named `codeql` on Linux/Mac and `codeql.exe` on Windows. If empty, the extension will look for a CodeQL executable on your shell PATH, or if CodeQL is not on your PATH, download and manage its own CodeQL executable (note: if you later introduce CodeQL on your PATH, the extension will prefer a CodeQL executable it has downloaded itself)."
          },
          "codeQL.cli.downloadTimeout": {
            "type": "integer",
            "default": 10,
            "description": "Download timeout in seconds for downloading the CLI distribution."
          }
        }
      },
      {
        "type": "object",
        "title": "Running queries",
        "order": 1,
        "properties": {
          "codeQL.runningQueries.numberOfThreads": {
            "type": "integer",
            "default": 1,
            "minimum": 0,
            "maximum": 1024,
            "description": "Number of threads for running queries."
          },
          "codeQL.runningQueries.saveCache": {
            "type": "boolean",
            "default": false,
            "scope": "window",
            "description": "Aggressively save intermediate results to the disk cache. This may speed up subsequent queries if they are similar. Be aware that using this option will greatly increase disk usage and initial evaluation time."
          },
          "codeQL.runningQueries.cacheSize": {
            "type": [
              "integer",
              "null"
            ],
            "default": null,
            "minimum": 1024,
            "description": "Maximum size of the disk cache (in MB). Leave blank to allow the evaluator to automatically adjust the size of the disk cache based on the size of the codebase and the complexity of the queries being executed."
          },
          "codeQL.runningQueries.timeout": {
            "type": [
              "integer",
              "null"
            ],
            "default": null,
            "minimum": 0,
            "maximum": 2147483647,
            "description": "Timeout (in seconds) for running queries. Leave blank or set to zero for no timeout."
          },
          "codeQL.runningQueries.memory": {
            "type": [
              "integer",
              "null"
            ],
            "default": null,
            "minimum": 1024,
            "description": "Memory (in MB) to use for running queries. Leave blank for CodeQL to choose a suitable value based on your system's available memory."
          },
          "codeQL.runningQueries.debug": {
            "type": "boolean",
            "default": false,
            "description": "Enable debug logging and tuple counting when running CodeQL queries. This information is useful for debugging query performance."
          },
          "codeQL.runningQueries.maxPaths": {
            "type": "integer",
            "default": 4,
            "minimum": 1,
            "maximum": 256,
            "markdownDescription": "Max number of paths to display for each alert found by a path query (`@kind path-problem`)."
          },
          "codeQL.runningQueries.autoSave": {
            "type": "boolean",
            "description": "Enable automatically saving a modified query file when running a query.",
            "markdownDeprecationMessage": "This property is deprecated and no longer has any effect. To control automatic saving of documents before running queries, use the `debug.saveBeforeStart` setting."
          },
          "codeQL.runningQueries.maxQueries": {
            "type": "integer",
            "default": 20,
            "description": "Max number of simultaneous queries to run using the 'CodeQL: Run Queries' command."
          },
          "codeQL.runningQueries.customLogDirectory": {
            "type": [
              "string",
              null
            ],
            "default": null,
            "description": "Path to a directory where the CodeQL extension should store query server logs. If empty, the extension stores logs in a temporary workspace folder and deletes the contents after each run.",
            "markdownDeprecationMessage": "This property is deprecated and no longer has any effect. All query logs are stored in the query history folder next to the query results."
          },
          "codeQL.runningQueries.quickEvalCodelens": {
            "type": "boolean",
            "default": true,
            "description": "Enable the 'Quick Evaluation' CodeLens."
          },
          "codeQL.runningQueries.useExtensionPacks": {
            "type": "string",
            "default": "none",
            "enum": [
              "none",
              "all"
            ],
            "enumDescriptions": [
              "Do not use extension packs.",
              "Use all extension packs found in the workspace."
            ],
            "description": "Choose whether or not to run queries using extension packs. Requires CodeQL CLI v2.12.3 or later."
          }
        }
      },
      {
        "type": "object",
        "title": "Results",
        "order": 2,
        "properties": {
          "codeQL.resultsDisplay.pageSize": {
            "type": "integer",
            "default": 200,
            "description": "Max number of query results to display per page in the results view."
          }
        }
      },
      {
        "type": "object",
        "title": "Query history",
        "order": 3,
        "properties": {
          "codeQL.queryHistory.format": {
            "type": "string",
            "default": "%q on %d - %s %r [%t]",
            "markdownDescription": "Default string for how to label query history items.\n* %t is the time of the query\n* %q is the human-readable query name\n* %f is the query file name\n* %d is the database name\n* %r is the number of results\n* %s is a status string"
          },
          "codeQL.queryHistory.ttl": {
            "type": "number",
            "default": 30,
            "description": "Number of days to retain queries in the query history before being automatically deleted.",
            "scope": "machine"
          }
        }
      },
      {
        "type": "object",
        "title": "Running tests",
        "order": 4,
        "properties": {
          "codeQL.runningTests.additionalTestArguments": {
            "scope": "window",
            "type": "array",
            "default": [],
            "markdownDescription": "Additional command line arguments to pass to the CLI when [running tests](https://codeql.github.com/docs/codeql-cli/manual/test-run/). This setting should be an array of strings, each containing an argument to be passed."
          },
          "codeQL.runningTests.numberOfThreads": {
            "scope": "window",
            "type": "integer",
            "default": 1,
            "minimum": 0,
            "maximum": 1024,
            "description": "Number of threads for running CodeQL tests."
          }
        }
      },
      {
        "type": "object",
        "title": "Variant analysis",
        "order": 5,
        "properties": {
          "codeQL.variantAnalysis.controllerRepo": {
            "type": "string",
            "default": "",
            "pattern": "^$|^(?:[a-zA-Z0-9]+-)*[a-zA-Z0-9]+/[a-zA-Z0-9-_]+$",
            "patternErrorMessage": "Please enter a valid GitHub repository",
            "markdownDescription": "[For internal use only] The name of the GitHub repository in which the GitHub Actions workflow is run when using the \"Run Variant Analysis\" command. The repository should be of the form `<owner>/<repo>`)."
          },
          "codeQL.variantAnalysis.defaultResultsFilter": {
            "type": "string",
            "default": "all",
            "enum": [
              "all",
              "withResults"
            ],
            "enumDescriptions": [
              "Show all repositories in the results view.",
              "Show only repositories with results in the results view."
            ],
            "description": "The default filter to apply to the variant analysis results view."
          },
          "codeQL.variantAnalysis.defaultResultsSort": {
            "type": "string",
            "default": "numberOfResults",
            "enum": [
              "alphabetically",
              "popularity",
              "numberOfResults"
            ],
            "enumDescriptions": [
              "Sort repositories alphabetically in the results view.",
              "Sort repositories by popularity in the results view.",
              "Sort repositories by number of results in the results view."
            ],
            "description": "The default sorting order for repositories in the variant analysis results view."
          }
        }
      },
      {
        "type": "object",
        "title": "Adding databases",
        "order": 6,
        "properties": {
          "codeQL.addingDatabases.downloadTimeout": {
            "type": "integer",
            "default": 10,
            "description": "Download timeout in seconds for adding a CodeQL database."
          },
          "codeQL.addingDatabases.allowHttp": {
            "type": "boolean",
            "default": false,
            "description": "Allow databases to be downloaded via HTTP. Warning: enabling this option will allow downloading from insecure servers."
          },
          "codeQL.databaseDownload.allowHttp": {
            "type": "boolean",
            "markdownDeprecationMessage": "**Deprecated**: Please use `#codeQL.addingDatabases.allowHttp#` instead.",
            "deprecationMessage": "Deprecated: Please use codeQL.addingDatabases.allowHttp instead."
          },
          "codeQL.addingDatabases.addDatabaseSourceToWorkspace": {
            "type": "boolean",
            "default": false,
            "markdownDescription": "When adding a CodeQL database, automatically add the database's source folder as a workspace folder. Warning: enabling this option in a single-folder workspace will cause the workspace to reload as a [multi-root workspace](https://code.visualstudio.com/docs/editor/multi-root-workspaces). This may cause query history and database lists to be reset."
          }
        }
      },
      {
        "type": "object",
        "title": "Creating queries",
        "order": 7,
        "properties": {
          "codeQL.createQuery.qlPackLocation": {
            "type": "string",
            "patternErrorMessage": "Please enter a valid folder",
            "markdownDescription": "The name of the folder where we want to create queries and QL packs via the \"CodeQL: Create Query\" command. The folder should exist."
          },
          "codeQL.createQuery.autogenerateQlPacks": {
            "type": "string",
            "default": "ask",
            "enum": [
              "ask",
              "never"
            ],
            "enumDescriptions": [
              "Ask to create a QL pack when a new CodeQL database is added.",
              "Never create a QL pack when a new CodeQL database is added."
            ],
            "description": "Ask the user to generate a QL pack when a new CodeQL database is downloaded."
          }
        }
      },
      {
        "type": "object",
        "title": "GitHub Databases",
        "order": 8,
        "properties": {
          "codeQL.githubDatabase.download": {
            "type": "string",
            "default": "ask",
            "enum": [
              "ask",
              "never"
            ],
            "enumDescriptions": [
              "Ask to download a GitHub database when a workspace is opened.",
              "Never download a GitHub databases when a workspace is opened."
            ],
            "description": "Ask to download a GitHub database when a workspace is opened."
          },
          "codeQL.githubDatabase.update": {
            "type": "string",
            "default": "ask",
            "enum": [
              "ask",
              "never"
            ],
            "enumDescriptions": [
              "Ask to download an updated GitHub database when a new version is available.",
              "Never download an updated GitHub database when a new version is available."
            ],
            "description": "Ask to download an updated GitHub database when a new version is available."
          }
        }
      },
      {
        "type": "object",
        "title": "Model Editor",
        "order": 9,
        "properties": {
          "codeQL.model.packLocation": {
            "type": "string",
            "default": ".github/codeql/extensions/${name}-${language}",
            "markdownDescription": "Location for newly created CodeQL model packs. The location can be either absolute or relative. If relative, it is relative to the workspace root.\n\nThe following variables are supported:\n* **${database}** - the name of the database\n* **${language}** - the name of the language\n* **${name}** - the name of the GitHub repository, or the name of the database if the database was not downloaded from GitHub\n* **${owner}** - the owner of the GitHub repository, or an empty string if the database was not downloaded from GitHub"
          },
          "codeQL.model.packName": {
            "type": "string",
            "default": "${owner}/${name}-${language}",
            "markdownDescription": "Name of newly created CodeQL model packs. If the result is not a valid pack name, it will be converted to a valid pack name.\n\nThe following variables are supported:\n* **${database}** - the name of the database\n* **${language}** - the name of the language\n* **${name}** - the name of the GitHub repository, or the name of the database if the database was not downloaded from GitHub\n* **${owner}** - the owner of the GitHub repository, or an empty string if the database was not downloaded from GitHub"
          }
        }
      },
      {
        "type": "object",
        "title": "Log insights",
        "order": 10,
        "properties": {
          "codeQL.logInsights.joinOrderWarningThreshold": {
            "type": "number",
            "default": 50,
            "scope": "window",
            "minimum": 0,
            "description": "Report a warning for any join order whose metric exceeds this value."
          }
        }
      },
      {
        "type": "object",
        "title": "Telemetry",
        "order": 11,
        "properties": {
          "codeQL.telemetry.enableTelemetry": {
            "type": "boolean",
            "default": false,
            "scope": "application",
            "markdownDescription": "Specifies whether to send CodeQL usage telemetry. This setting AND the one of the global telemetry settings (`#telemetry.enableTelemetry#` or `#telemetry.telemetryLevel#`) must be enabled for telemetry to be sent to GitHub. For more information, see the [telemetry documentation](https://codeql.github.com/docs/codeql-for-visual-studio-code/about-telemetry-in-codeql-for-visual-studio-code)",
            "tags": [
              "telemetry",
              "usesOnlineServices"
            ]
          },
          "codeQL.telemetry.logTelemetry": {
            "type": "boolean",
            "default": false,
            "scope": "application",
            "description": "Specifies whether or not to write telemetry events to the extension log.",
            "tags": [
              "telemetry"
            ]
          }
        }
      }
    ],
    "commands": [
      {
        "command": "codeQL.authenticateToGitHub",
        "title": "CodeQL: Authenticate to GitHub"
      },
      {
        "command": "codeQL.runQuery",
        "title": "CodeQL: Run Query on Selected Database"
      },
      {
        "command": "codeQL.runQueryContextEditor",
        "title": "CodeQL: Run Query on Selected Database"
      },
      {
        "command": "codeQL.debugQuery",
        "title": "CodeQL: Debug Query"
      },
      {
        "command": "codeQL.debugQueryContextEditor",
        "title": "CodeQL: Debug Query"
      },
      {
        "command": "codeQL.startDebuggingSelection",
        "title": "CodeQL: Debug Selection"
      },
      {
        "command": "codeQL.startDebuggingSelectionContextEditor",
        "title": "CodeQL: Debug Selection"
      },
      {
        "command": "codeQL.continueDebuggingSelection",
        "title": "CodeQL: Debug Selection"
      },
      {
        "command": "codeQL.continueDebuggingSelectionContextEditor",
        "title": "CodeQL: Debug Selection"
      },
      {
        "command": "codeQL.runQueryOnMultipleDatabases",
        "title": "CodeQL: Run Query on Multiple Databases"
      },
      {
        "command": "codeQL.runQueryOnMultipleDatabasesContextEditor",
        "title": "CodeQL: Run Query on Multiple Databases"
      },
      {
        "command": "codeQL.runVariantAnalysis",
        "title": "CodeQL: Run Variant Analysis"
      },
      {
        "command": "codeQL.runVariantAnalysisContextEditor",
        "title": "CodeQL: Run Variant Analysis"
      },
      {
        "command": "codeQL.runVariantAnalysisContextExplorer",
        "title": "CodeQL: Run Variant Analysis"
      },
      {
        "command": "codeQL.runVariantAnalysisPublishedPack",
        "title": "CodeQL: Run Variant Analysis against published pack"
      },
      {
        "command": "codeQL.exportSelectedVariantAnalysisResults",
        "title": "CodeQL: Export Variant Analysis Results"
      },
      {
        "command": "codeQL.runQueries",
        "title": "CodeQL: Run Queries in Selected Files"
      },
      {
        "command": "codeQL.quickEval",
        "title": "CodeQL: Quick Evaluation"
      },
      {
        "command": "codeQL.quickEvalCount",
        "title": "CodeQL: Quick Evaluation Count"
      },
      {
        "command": "codeQL.quickEvalContextEditor",
        "title": "CodeQL: Quick Evaluation"
      },
      {
        "command": "codeQL.openReferencedFile",
        "title": "CodeQL: Open Referenced File"
      },
      {
        "command": "codeQL.openReferencedFileContextEditor",
        "title": "CodeQL: Open Referenced File"
      },
      {
        "command": "codeQL.openReferencedFileContextExplorer",
        "title": "CodeQL: Open Referenced File"
      },
      {
        "command": "codeQL.previewQueryHelp",
        "title": "CodeQL: Preview Query Help"
      },
      {
        "command": "codeQL.previewQueryHelpContextExplorer",
        "title": "CodeQL: Preview Query Help"
      },
      {
        "command": "codeQL.previewQueryHelpContextEditor",
        "title": "CodeQL: Preview Query Help"
      },
      {
        "command": "codeQL.quickQuery",
        "title": "CodeQL: Quick Query"
      },
      {
        "command": "codeQL.createQuery",
        "title": "CodeQL: Create Query"
      },
      {
        "command": "codeQL.openDocumentation",
        "title": "CodeQL: Open Documentation"
      },
      {
        "command": "codeQL.copyVersion",
        "title": "CodeQL: Copy Version Information"
      },
      {
        "command": "codeQLLanguageSelection.setSelectedItem",
        "title": "Select"
      },
      {
        "command": "codeQLQueries.runLocalQueryFromQueriesPanel",
        "title": "Run local query",
        "icon": "$(run)"
      },
      {
        "command": "codeQLQueries.runLocalQueriesFromPanel",
        "title": "Run local queries",
        "icon": "$(run-all)"
      },
      {
        "command": "codeQL.runLocalQueryFromFileTab",
        "title": "CodeQL: Run local query",
        "icon": "$(run)"
      },
      {
        "command": "codeQLQueries.runLocalQueryContextMenu",
        "title": "Run against local database"
      },
      {
        "command": "codeQLQueries.runLocalQueriesContextMenu",
        "title": "Run against local database"
      },
      {
        "command": "codeQLQueries.runVariantAnalysisContextMenu",
        "title": "Run against variant analysis repositories"
      },
      {
        "command": "codeQLQueries.createQuery",
        "title": "Create query",
        "icon": "$(new-file)"
      },
      {
        "command": "codeQLVariantAnalysisRepositories.openConfigFile",
        "title": "Open database configuration file",
        "icon": "$(json)"
      },
      {
        "command": "codeQLVariantAnalysisRepositories.addNewDatabase",
        "title": "Add new database",
        "icon": "$(add)"
      },
      {
        "command": "codeQLVariantAnalysisRepositories.addNewList",
        "title": "Add new list",
        "icon": "$(new-folder)"
      },
      {
        "command": "codeQLVariantAnalysisRepositories.importFromCodeSearch",
        "title": "Add repositories with GitHub Code Search"
      },
      {
        "command": "codeQLVariantAnalysisRepositories.setSelectedItem",
        "title": "Select"
      },
      {
        "command": "codeQLVariantAnalysisRepositories.setSelectedItemContextMenu",
        "title": "Select"
      },
      {
        "command": "codeQLVariantAnalysisRepositories.renameItemContextMenu",
        "title": "Rename"
      },
      {
        "command": "codeQLVariantAnalysisRepositories.openOnGitHubContextMenu",
        "title": "Open on GitHub"
      },
      {
        "command": "codeQLVariantAnalysisRepositories.removeItemContextMenu",
        "title": "Delete"
      },
      {
        "command": "codeQLDatabases.chooseDatabaseFolder",
        "title": "Choose Database from Folder",
        "icon": {
          "light": "media/light/folder-opened-plus.svg",
          "dark": "media/dark/folder-opened-plus.svg"
        }
      },
      {
        "command": "codeQLDatabases.removeOrphanedDatabases",
        "title": "Delete unused databases"
      },
      {
        "command": "codeQLDatabases.chooseDatabaseArchive",
        "title": "Choose Database from Archive",
        "icon": {
          "light": "media/light/archive-plus.svg",
          "dark": "media/dark/archive-plus.svg"
        }
      },
      {
        "command": "codeQLDatabases.chooseDatabaseInternet",
        "title": "Download Database",
        "icon": {
          "light": "media/light/cloud-download.svg",
          "dark": "media/dark/cloud-download.svg"
        }
      },
      {
        "command": "codeQLDatabases.chooseDatabaseGithub",
        "title": "Download Database from GitHub",
        "icon": {
          "light": "media/light/github.svg",
          "dark": "media/dark/github.svg"
        }
      },
      {
        "command": "codeQL.setCurrentDatabase",
        "title": "CodeQL: Set Current Database"
      },
      {
        "command": "codeQL.importTestDatabase",
        "title": "CodeQL: (Re-)Import Test Database"
      },
      {
        "command": "codeQL.getCurrentDatabase",
        "title": "CodeQL: Get Current Database"
      },
      {
        "command": "codeQL.getCurrentQuery",
        "title": "CodeQL: Get Current Query"
      },
      {
        "command": "codeQL.viewAst",
        "title": "CodeQL: View AST"
      },
      {
        "command": "codeQL.viewAstContextExplorer",
        "title": "CodeQL: View AST"
      },
      {
        "command": "codeQL.viewAstContextEditor",
        "title": "CodeQL: View AST"
      },
      {
        "command": "codeQL.viewCfg",
        "title": "CodeQL: View CFG"
      },
      {
        "command": "codeQL.viewCfgContextExplorer",
        "title": "CodeQL: View CFG"
      },
      {
        "command": "codeQL.viewCfgContextEditor",
        "title": "CodeQL: View CFG"
      },
      {
        "command": "codeQL.upgradeCurrentDatabase",
        "title": "CodeQL: Upgrade Current Database"
      },
      {
        "command": "codeQL.clearCache",
        "title": "CodeQL: Clear Cache"
      },
      {
        "command": "codeQL.trimCache",
        "title": "CodeQL: Trim Cache"
      },
      {
        "command": "codeQL.installPackDependencies",
        "title": "CodeQL: Install Pack Dependencies"
      },
      {
        "command": "codeQL.downloadPacks",
        "title": "CodeQL: Download Packs"
      },
      {
        "command": "codeQLDatabases.setCurrentDatabase",
        "title": "Select"
      },
      {
        "command": "codeQLDatabases.removeDatabase",
        "title": "Remove Database"
      },
      {
        "command": "codeQLDatabases.upgradeDatabase",
        "title": "Upgrade Database"
      },
      {
        "command": "codeQLDatabases.renameDatabase",
        "title": "Rename Database"
      },
      {
        "command": "codeQLDatabases.openDatabaseFolder",
        "title": "Show Database Directory"
      },
      {
        "command": "codeQLDatabases.addDatabaseSource",
        "title": "Add Database Source to Workspace"
      },
      {
        "command": "codeQL.chooseDatabaseFolder",
        "title": "CodeQL: Choose Database from Folder"
      },
      {
        "command": "codeQL.chooseDatabaseArchive",
        "title": "CodeQL: Choose Database from Archive"
      },
      {
        "command": "codeQL.chooseDatabaseInternet",
        "title": "CodeQL: Download Database"
      },
      {
        "command": "codeQL.chooseDatabaseGithub",
        "title": "CodeQL: Download Database from GitHub"
      },
      {
        "command": "codeQLDatabases.sortByName",
        "title": "Sort by Name"
      },
      {
        "command": "codeQLDatabases.sortByLanguage",
        "title": "Sort by Language"
      },
      {
        "command": "codeQLDatabases.sortByDateAdded",
        "title": "Sort by Date Added"
      },
      {
        "command": "codeQL.checkForUpdatesToCLI",
        "title": "CodeQL: Check for CLI Updates"
      },
      {
        "command": "codeQLQueryHistory.openQueryContextMenu",
        "title": "View Query",
        "icon": "$(edit)"
      },
      {
        "command": "codeQLQueryHistory.itemClicked",
        "title": "Open Query Results",
        "icon": "$(preview)"
      },
      {
        "command": "codeQLQueryHistory.removeHistoryItemContextMenu",
        "title": "Delete",
        "icon": "$(trash)"
      },
      {
        "command": "codeQLQueryHistory.removeHistoryItemContextInline",
        "title": "Delete",
        "icon": "$(trash)"
      },
      {
        "command": "codeQLQueryHistory.sortByName",
        "title": "Sort by Name"
      },
      {
        "command": "codeQLQueryHistory.sortByDate",
        "title": "Sort by Date"
      },
      {
        "command": "codeQLQueryHistory.sortByCount",
        "title": "Sort by Results Count"
      },
      {
        "command": "codeQLQueryHistory.showQueryLog",
        "title": "View Query Log"
      },
      {
        "command": "codeQLQueryHistory.openQueryDirectory",
        "title": "Open Results Directory"
      },
      {
        "command": "codeQLQueryHistory.showEvalLog",
        "title": "Show Evaluator Log (Raw JSON)"
      },
      {
        "command": "codeQLQueryHistory.showEvalLogSummary",
        "title": "Show Evaluator Log (Summary Text)"
      },
      {
        "command": "codeQLQueryHistory.showEvalLogViewer",
        "title": "Show Evaluator Log (UI)"
      },
      {
        "command": "codeQLQueryHistory.cancel",
        "title": "Cancel"
      },
      {
        "command": "codeQLQueryHistory.showQueryText",
        "title": "View Query Text"
      },
      {
        "command": "codeQLQueryHistory.exportResults",
        "title": "Export Results"
      },
      {
        "command": "codeQLQueryHistory.viewCsvResults",
        "title": "View Results (CSV)"
      },
      {
        "command": "codeQLQueryHistory.viewCsvAlerts",
        "title": "View Alerts (CSV)"
      },
      {
        "command": "codeQLQueryHistory.viewSarifAlerts",
        "title": "View Alerts (SARIF)"
      },
      {
        "command": "codeQLQueryHistory.viewDil",
        "title": "View DIL"
      },
      {
        "command": "codeQLQueryHistory.renameItem",
        "title": "Rename"
      },
      {
        "command": "codeQLQueryHistory.compareWith",
        "title": "Compare Results"
      },
      {
        "command": "codeQLQueryHistory.openOnGithub",
        "title": "View Logs"
      },
      {
        "command": "codeQLQueryHistory.copyRepoList",
        "title": "Copy Repository List"
      },
      {
        "command": "codeQLQueryResults.down",
        "title": "CodeQL: Navigate Down in Local Result Viewer"
      },
      {
        "command": "codeQLQueryResults.up",
        "title": "CodeQL: Navigate Up in Local Result Viewer"
      },
      {
        "command": "codeQLQueryResults.right",
        "title": "CodeQL: Navigate Right in Local Result Viewer"
      },
      {
        "command": "codeQLQueryResults.left",
        "title": "CodeQL: Navigate Left in Local Result Viewer"
      },
      {
        "command": "codeQL.restartQueryServer",
        "title": "CodeQL: Restart Query Server"
      },
      {
        "command": "codeQLTests.showOutputDifferences",
        "title": "Show Test Output Differences"
      },
      {
        "command": "codeQLTests.acceptOutput",
        "title": "Accept Test Output"
      },
      {
        "command": "codeQLTests.acceptOutputContextTestItem",
        "title": "Accept Test Output"
      },
      {
        "command": "codeQLAstViewer.gotoCode",
        "title": "Go To Code"
      },
      {
        "command": "codeQLAstViewer.clear",
        "title": "Clear AST",
        "icon": {
          "light": "media/light/clear-all.svg",
          "dark": "media/dark/clear-all.svg"
        }
      },
      {
        "command": "codeQLEvalLogViewer.clear",
        "title": "Clear Viewer",
        "icon": {
          "light": "media/light/clear-all.svg",
          "dark": "media/dark/clear-all.svg"
        }
      },
      {
        "command": "codeQL.gotoQL",
        "title": "CodeQL: Go to QL Code",
        "enablement": "codeql.hasQLSource"
      },
      {
        "command": "codeQL.gotoQLContextEditor",
        "title": "CodeQL: Go to QL Code",
        "enablement": "codeql.hasQLSource"
      },
      {
        "command": "codeQL.openModelEditor",
        "title": "CodeQL: Open CodeQL Model Editor (Beta)"
      },
      {
        "command": "codeQL.mockGitHubApiServer.startRecording",
        "title": "CodeQL: Mock GitHub API Server: Start Scenario Recording"
      },
      {
        "command": "codeQL.mockGitHubApiServer.saveScenario",
        "title": "CodeQL: Mock GitHub API Server: Save Scenario"
      },
      {
        "command": "codeQL.mockGitHubApiServer.cancelRecording",
        "title": "CodeQL: Mock GitHub API Server: Cancel Scenario Recording"
      },
      {
        "command": "codeQL.mockGitHubApiServer.loadScenario",
        "title": "CodeQL: Mock GitHub API Server: Load Scenario"
      },
      {
        "command": "codeQL.mockGitHubApiServer.unloadScenario",
        "title": "CodeQL: Mock GitHub API Server: Unload Scenario"
      }
    ],
    "menus": {
      "editor/title": [
        {
          "command": "codeQL.runLocalQueryFromFileTab",
          "group": "navigation",
          "when": "resourceExtname == .ql && codeQL.currentDatabaseItem"
        }
      ],
      "view/title": [
        {
          "command": "codeQLDatabases.chooseDatabaseFolder",
          "when": "view == codeQLDatabases",
          "group": "navigation"
        },
        {
          "command": "codeQLDatabases.chooseDatabaseArchive",
          "when": "view == codeQLDatabases",
          "group": "navigation"
        },
        {
          "command": "codeQLDatabases.chooseDatabaseInternet",
          "when": "view == codeQLDatabases",
          "group": "navigation"
        },
        {
          "command": "codeQLDatabases.chooseDatabaseGithub",
          "when": "view == codeQLDatabases",
          "group": "navigation"
        },
        {
          "command": "codeQLDatabases.sortByName",
          "when": "view == codeQLDatabases",
          "group": "1_databases@0"
        },
        {
          "command": "codeQLDatabases.sortByLanguage",
          "when": "view == codeQLDatabases",
          "group": "1_databases@1"
        },
        {
          "command": "codeQLDatabases.sortByDateAdded",
          "when": "view == codeQLDatabases",
          "group": "1_databases@2"
        },
        {
          "command": "codeQLQueries.createQuery",
          "when": "view == codeQLQueries",
          "group": "navigation"
        },
        {
          "command": "codeQLQueryHistory.sortByName",
          "when": "view == codeQLQueryHistory",
          "group": "1_queryHistory@0"
        },
        {
          "command": "codeQLQueryHistory.sortByDate",
          "when": "view == codeQLQueryHistory",
          "group": "1_queryHistory@1"
        },
        {
          "command": "codeQLQueryHistory.sortByCount",
          "when": "view == codeQLQueryHistory",
          "group": "1_queryHistory@2"
        },
        {
          "command": "codeQLAstViewer.clear",
          "when": "view == codeQLAstViewer",
          "group": "navigation"
        },
        {
          "command": "codeQLEvalLogViewer.clear",
          "when": "view == codeQLEvalLogViewer",
          "group": "navigation"
        },
        {
          "command": "codeQLVariantAnalysisRepositories.openConfigFile",
          "when": "view == codeQLVariantAnalysisRepositories",
          "group": "navigation"
        },
        {
          "command": "codeQLVariantAnalysisRepositories.addNewDatabase",
          "when": "view == codeQLVariantAnalysisRepositories && codeQLVariantAnalysisRepositories.configError == false",
          "group": "navigation"
        },
        {
          "command": "codeQLVariantAnalysisRepositories.addNewList",
          "when": "view == codeQLVariantAnalysisRepositories && codeQLVariantAnalysisRepositories.configError == false",
          "group": "navigation"
        }
      ],
      "view/item/context": [
        {
          "command": "codeQLVariantAnalysisRepositories.removeItemContextMenu",
          "when": "view == codeQLVariantAnalysisRepositories && viewItem =~ /canBeRemoved/",
          "group": "2_qlContextMenu@3"
        },
        {
          "command": "codeQLVariantAnalysisRepositories.setSelectedItemContextMenu",
          "when": "view == codeQLVariantAnalysisRepositories && viewItem =~ /canBeSelected/",
          "group": "1_qlContextMenu@1"
        },
        {
          "command": "codeQLVariantAnalysisRepositories.renameItemContextMenu",
          "when": "view == codeQLVariantAnalysisRepositories && viewItem =~ /canBeRenamed/",
          "group": "2_qlContextMenu@2"
        },
        {
          "command": "codeQLVariantAnalysisRepositories.openOnGitHubContextMenu",
          "when": "view == codeQLVariantAnalysisRepositories && viewItem =~ /canBeOpenedOnGitHub/",
          "group": "2_qlContextMenu@1"
        },
        {
          "command": "codeQLVariantAnalysisRepositories.importFromCodeSearch",
          "when": "view == codeQLVariantAnalysisRepositories && viewItem =~ /canImportCodeSearch/",
          "group": "2_qlContextMenu@1"
        },
        {
          "command": "codeQLLanguageSelection.setSelectedItem",
          "when": "view == codeQLLanguageSelection && viewItem =~ /canBeSelected/",
          "group": "inline"
        },
        {
          "command": "codeQLDatabases.setCurrentDatabase",
          "group": "inline",
          "when": "view == codeQLDatabases && viewItem != currentDatabase"
        },
        {
          "command": "codeQLDatabases.removeDatabase",
          "group": "9_qlCommands",
          "when": "view == codeQLDatabases"
        },
        {
          "command": "codeQLDatabases.renameDatabase",
          "group": "9_qlCommands",
          "when": "view == codeQLDatabases"
        },
        {
          "command": "codeQLDatabases.openDatabaseFolder",
          "group": "9_qlCommands",
          "when": "view == codeQLDatabases"
        },
        {
          "command": "codeQLDatabases.addDatabaseSource",
          "group": "9_qlCommands",
          "when": "view == codeQLDatabases"
        },
        {
          "command": "codeQLVariantAnalysisRepositories.setSelectedItem",
          "when": "view == codeQLVariantAnalysisRepositories && viewItem =~ /canBeSelected/",
          "group": "inline"
        },
        {
          "command": "codeQLQueryHistory.openQueryContextMenu",
          "group": "2_queryHistory@0",
          "when": "view == codeQLQueryHistory"
        },
        {
          "command": "codeQLQueryHistory.removeHistoryItemContextMenu",
          "group": "7_queryHistory@0",
          "when": "viewItem == interpretedResultsItem || viewItem == rawResultsItem || viewItem == remoteResultsItem || viewItem == cancelledRemoteResultsItemWithoutLogs || viewItem == cancelledResultsItem || viewItem == cancelledRemoteResultsItem"
        },
        {
          "command": "codeQLQueryHistory.removeHistoryItemContextInline",
          "group": "inline",
          "when": "viewItem == interpretedResultsItem || viewItem == rawResultsItem || viewItem == remoteResultsItem || viewItem == cancelledRemoteResultsItemWithoutLogs || viewItem == cancelledResultsItem || viewItem == cancelledRemoteResultsItem"
        },
        {
          "command": "codeQLQueryHistory.renameItem",
          "group": "6_queryHistory@0",
          "when": "view == codeQLQueryHistory"
        },
        {
          "command": "codeQLQueryHistory.compareWith",
          "group": "3_queryHistory@0",
          "when": "viewItem == rawResultsItem || viewItem == interpretedResultsItem"
        },
        {
          "command": "codeQLQueryHistory.showQueryLog",
          "group": "4_queryHistory@4",
          "when": "viewItem == rawResultsItem || viewItem == interpretedResultsItem"
        },
        {
          "command": "codeQLQueryHistory.openQueryDirectory",
          "group": "2_queryHistory@4",
          "when": "view == codeQLQueryHistory && !hasRemoteServer"
        },
        {
          "command": "codeQLQueryHistory.showEvalLog",
          "group": "4_queryHistory@1",
          "when": "viewItem == rawResultsItem || viewItem == interpretedResultsItem || viewItem == cancelledResultsItem"
        },
        {
          "command": "codeQLQueryHistory.showEvalLogSummary",
          "group": "4_queryHistory@2",
          "when": "viewItem == rawResultsItem || viewItem == interpretedResultsItem || viewItem == cancelledResultsItem"
        },
        {
          "command": "codeQLQueryHistory.showEvalLogViewer",
          "group": "4_queryHistory@3",
          "when": "config.codeQL.canary && viewItem == rawResultsItem || config.codeQL.canary && viewItem == interpretedResultsItem || config.codeQL.canary && viewItem == cancelledResultsItem"
        },
        {
          "command": "codeQLQueryHistory.showQueryText",
          "group": "2_queryHistory@2",
          "when": "view == codeQLQueryHistory"
        },
        {
          "command": "codeQLQueryHistory.exportResults",
          "group": "1_queryHistory@0",
          "when": "view == codeQLQueryHistory && viewItem == remoteResultsItem"
        },
        {
          "command": "codeQLQueryHistory.viewCsvResults",
          "group": "9_qlCommands",
          "when": "viewItem == rawResultsItem"
        },
        {
          "command": "codeQLQueryHistory.viewCsvAlerts",
          "group": "5_queryHistory@0",
          "when": "viewItem == interpretedResultsItem"
        },
        {
          "command": "codeQLQueryHistory.viewSarifAlerts",
          "group": "5_queryHistory@1",
          "when": "viewItem == interpretedResultsItem"
        },
        {
          "command": "codeQLQueryHistory.viewDil",
          "group": "5_queryHistory@2",
          "when": "viewItem == rawResultsItem || viewItem == interpretedResultsItem"
        },
        {
          "command": "codeQLQueryHistory.cancel",
          "group": "9_qlCommands",
          "when": "viewItem == inProgressResultsItem || viewItem == inProgressRemoteResultsItem"
        },
        {
          "command": "codeQLQueryHistory.openOnGithub",
          "group": "2_queryHistory@3",
          "when": "viewItem == remoteResultsItem || viewItem == inProgressRemoteResultsItem || viewItem == cancelledRemoteResultsItem"
        },
        {
          "command": "codeQLQueryHistory.copyRepoList",
          "group": "1_queryHistory@1",
          "when": "viewItem == remoteResultsItem"
        },
        {
          "command": "codeQLQueries.runLocalQueryFromQueriesPanel",
          "group": "inline",
          "when": "view == codeQLQueries && viewItem == queryFile && codeQL.currentDatabaseItem"
        },
        {
          "command": "codeQLQueries.runLocalQueryContextMenu",
          "group": "queriesPanel@1",
          "when": "view == codeQLQueries && viewItem == queryFile && codeQL.currentDatabaseItem"
        },
        {
          "command": "codeQLQueries.runLocalQueriesContextMenu",
          "group": "queriesPanel@1",
          "when": "view == codeQLQueries && viewItem == queryFolder && codeQL.currentDatabaseItem"
        },
        {
          "command": "codeQLQueries.runVariantAnalysisContextMenu",
          "group": "queriesPanel@1",
          "when": "view == codeQLQueries && viewItem == queryFile"
        },
        {
          "command": "codeQLQueries.runLocalQueriesFromPanel",
          "group": "inline",
          "when": "view == codeQLQueries && viewItem == queryFolder && codeQL.currentDatabaseItem"
        },
        {
          "command": "codeQLTests.showOutputDifferences",
          "group": "qltest@1",
          "when": "viewItem == testWithSource"
        },
        {
          "command": "codeQLTests.acceptOutput",
          "group": "qltest@2",
          "when": "viewItem == testWithSource"
        }
      ],
      "testing/item/context": [
        {
          "command": "codeQLTests.acceptOutputContextTestItem",
          "group": "qltest@1",
          "when": "controllerId == codeql && testId =~ /^test /"
        }
      ],
      "explorer/context": [
        {
          "command": "codeQL.setCurrentDatabase",
          "group": "9_qlCommands",
          "when": "resourceExtname != .testproj && (resourceScheme == codeql-zip-archive || explorerResourceIsFolder || resourceExtname == .zipz)"
        },
        {
          "command": "codeQL.importTestDatabase",
          "group": "9_qlCommands",
          "when": "explorerResourceIsFolder && resourceExtname == .testproj"
        },
        {
          "command": "codeQL.viewAstContextExplorer",
          "group": "9_qlCommands",
          "when": "resourceScheme == codeql-zip-archive && !explorerResourceIsFolder && !listMultiSelection"
        },
        {
          "command": "codeQL.viewCfgContextExplorer",
          "group": "9_qlCommands",
          "when": "resourceScheme == codeql-zip-archive && config.codeQL.canary"
        },
        {
          "command": "codeQL.runQueries",
          "group": "9_qlCommands",
          "when": "resourceScheme != codeql-zip-archive"
        },
        {
          "command": "codeQL.runVariantAnalysisContextExplorer",
          "group": "9_qlCommands",
          "when": "resourceExtname == .ql && config.codeQL.canary && config.codeQL.variantAnalysis.multiQuery"
        },
        {
          "command": "codeQL.openReferencedFileContextExplorer",
          "group": "9_qlCommands",
          "when": "resourceExtname == .qlref"
        },
        {
          "command": "codeQL.previewQueryHelpContextExplorer",
          "group": "9_qlCommands",
          "when": "resourceExtname == .qhelp && isWorkspaceTrusted"
        }
      ],
      "commandPalette": [
        {
          "command": "codeQL.authenticateToGitHub",
          "when": "config.codeQL.canary"
        },
        {
          "command": "codeQL.runQuery",
          "when": "resourceLangId == ql && resourceExtname == .ql"
        },
        {
          "command": "codeQLQueries.runLocalQueryFromQueriesPanel",
          "when": "false"
        },
        {
          "command": "codeQLQueries.runLocalQueriesFromPanel",
          "when": "false"
        },
        {
          "command": "codeQLQueries.createQuery",
          "when": "false"
        },
        {
          "command": "codeQL.runLocalQueryFromFileTab",
          "when": "false"
        },
        {
          "command": "codeQL.runQueryContextEditor",
          "when": "false"
        },
        {
          "command": "codeQL.debugQuery",
          "when": "config.codeQL.canary && editorLangId == ql && resourceExtname == .ql && !inDebugMode"
        },
        {
          "command": "codeQL.debugQueryContextEditor",
          "when": "false"
        },
        {
          "command": "codeQL.startDebuggingSelection",
          "when": "config.codeQL.canary && editorLangId == ql && debugState == inactive && debugConfigurationType == codeql"
        },
        {
          "command": "codeQL.startDebuggingSelectionContextEditor",
          "when": "false"
        },
        {
          "command": "codeQL.continueDebuggingSelection",
          "when": "config.codeQL.canary && editorLangId == ql && debugState == stopped && debugType == codeql"
        },
        {
          "command": "codeQL.continueDebuggingSelectionContextEditor",
          "when": "false"
        },
        {
          "command": "codeQL.runQueryOnMultipleDatabases",
          "when": "resourceLangId == ql && resourceExtname == .ql"
        },
        {
          "command": "codeQL.runQueryOnMultipleDatabasesContextEditor",
          "when": "false"
        },
        {
          "command": "codeQL.runVariantAnalysis",
          "when": "editorLangId == ql && resourceExtname == .ql"
        },
        {
          "command": "codeQL.runVariantAnalysisContextExplorer",
          "when": "false"
        },
        {
          "command": "codeQL.runVariantAnalysisPublishedPack",
          "when": "config.codeQL.canary && config.codeQL.variantAnalysis.multiQuery"
        },
        {
          "command": "codeQL.runVariantAnalysisContextEditor",
          "when": "false"
        },
        {
          "command": "codeQL.runQueries",
          "when": "false"
        },
        {
          "command": "codeQL.quickEval",
          "when": "editorLangId == ql"
        },
        {
          "command": "codeQL.quickEvalCount",
          "when": "editorLangId == ql"
        },
        {
          "command": "codeQL.quickEvalContextEditor",
          "when": "false"
        },
        {
          "command": "codeQL.openReferencedFile",
          "when": "resourceExtname == .qlref"
        },
        {
          "command": "codeQL.openReferencedFileContextEditor",
          "when": "false"
        },
        {
          "command": "codeQL.openReferencedFileContextExplorer",
          "when": "false"
        },
        {
          "command": "codeQL.previewQueryHelp",
          "when": "resourceExtname == .qhelp && isWorkspaceTrusted"
        },
        {
          "command": "codeQL.previewQueryHelpContextEditor",
          "when": "false"
        },
        {
          "command": "codeQL.previewQueryHelpContextExplorer",
          "when": "false"
        },
        {
          "command": "codeQL.setCurrentDatabase",
          "when": "false"
        },
        {
          "command": "codeQL.importTestDatabase",
          "when": "false"
        },
        {
          "command": "codeQL.getCurrentDatabase",
          "when": "false"
        },
        {
          "command": "codeQL.getCurrentQuery",
          "when": "false"
        },
        {
          "command": "codeQL.viewAst",
          "when": "resourceScheme == codeql-zip-archive"
        },
        {
          "command": "codeQL.viewAstContextEditor",
          "when": "false"
        },
        {
          "command": "codeQL.viewAstContextExplorer",
          "when": "false"
        },
        {
          "command": "codeQL.viewCfg",
          "when": "resourceScheme == codeql-zip-archive && config.codeQL.canary"
        },
        {
          "command": "codeQL.viewCfgContextExplorer",
          "when": "false"
        },
        {
          "command": "codeQL.viewCfgContextEditor",
          "when": "false"
        },
        {
          "command": "codeQL.openModelEditor"
        },
        {
          "command": "codeQLLanguageSelection.setSelectedItem",
          "when": "false"
        },
        {
          "command": "codeQLQueries.runLocalQueryContextMenu",
          "when": "false"
        },
        {
          "command": "codeQLQueries.runLocalQueriesContextMenu",
          "when": "false"
        },
        {
          "command": "codeQLQueries.runVariantAnalysisContextMenu",
          "when": "false"
        },
        {
          "command": "codeQLVariantAnalysisRepositories.openConfigFile",
          "when": "false"
        },
        {
          "command": "codeQLVariantAnalysisRepositories.addNewDatabase",
          "when": "false"
        },
        {
          "command": "codeQLVariantAnalysisRepositories.addNewList",
          "when": "false"
        },
        {
          "command": "codeQLVariantAnalysisRepositories.setSelectedItem",
          "when": "false"
        },
        {
          "command": "codeQLVariantAnalysisRepositories.setSelectedItemContextMenu",
          "when": "false"
        },
        {
          "command": "codeQLVariantAnalysisRepositories.renameItemContextMenu",
          "when": "false"
        },
        {
          "command": "codeQLVariantAnalysisRepositories.openOnGitHubContextMenu",
          "when": "false"
        },
        {
          "command": "codeQLVariantAnalysisRepositories.removeItemContextMenu",
          "when": "false"
        },
        {
          "command": "codeQLVariantAnalysisRepositories.importFromCodeSearch",
          "when": "false"
        },
        {
          "command": "codeQLDatabases.setCurrentDatabase",
          "when": "false"
        },
        {
          "command": "codeQLDatabases.renameDatabase",
          "when": "false"
        },
        {
          "command": "codeQLDatabases.openDatabaseFolder",
          "when": "false"
        },
        {
          "command": "codeQLDatabases.addDatabaseSource",
          "when": "false"
        },
        {
          "command": "codeQLDatabases.sortByName",
          "when": "false"
        },
        {
          "command": "codeQLDatabases.sortByLanguage",
          "when": "false"
        },
        {
          "command": "codeQLDatabases.sortByDateAdded",
          "when": "false"
        },
        {
          "command": "codeQLDatabases.removeDatabase",
          "when": "false"
        },
        {
          "command": "codeQLDatabases.chooseDatabaseFolder",
          "when": "false"
        },
        {
          "command": "codeQLDatabases.chooseDatabaseArchive",
          "when": "false"
        },
        {
          "command": "codeQLDatabases.removeOrphanedDatabases",
          "when": "false"
        },
        {
          "command": "codeQLDatabases.chooseDatabaseInternet",
          "when": "false"
        },
        {
          "command": "codeQLDatabases.chooseDatabaseGithub",
          "when": "false"
        },
        {
          "command": "codeQLDatabases.upgradeDatabase",
          "when": "false"
        },
        {
          "command": "codeQLQueryHistory.openQueryContextMenu",
          "when": "false"
        },
        {
          "command": "codeQLQueryHistory.removeHistoryItemContextMenu",
          "when": "false"
        },
        {
          "command": "codeQLQueryHistory.removeHistoryItemContextInline",
          "when": "false"
        },
        {
          "command": "codeQLQueryHistory.itemClicked",
          "when": "false"
        },
        {
          "command": "codeQLQueryHistory.showQueryLog",
          "when": "false"
        },
        {
          "command": "codeQLQueryHistory.showEvalLog",
          "when": "false"
        },
        {
          "command": "codeQLQueryHistory.showEvalLogSummary",
          "when": "false"
        },
        {
          "command": "codeQLQueryHistory.showEvalLogViewer",
          "when": "false"
        },
        {
          "command": "codeQLQueryHistory.openQueryDirectory",
          "when": "false"
        },
        {
          "command": "codeQLQueryHistory.cancel",
          "when": "false"
        },
        {
          "command": "codeQLQueryHistory.openOnGithub",
          "when": "false"
        },
        {
          "command": "codeQLQueryHistory.copyRepoList",
          "when": "false"
        },
        {
          "command": "codeQLQueryHistory.showQueryText",
          "when": "false"
        },
        {
          "command": "codeQLQueryHistory.exportResults",
          "when": "false"
        },
        {
          "command": "codeQLQueryHistory.viewCsvResults",
          "when": "false"
        },
        {
          "command": "codeQLQueryHistory.viewCsvAlerts",
          "when": "false"
        },
        {
          "command": "codeQLQueryHistory.viewSarifAlerts",
          "when": "false"
        },
        {
          "command": "codeQLQueryHistory.viewDil",
          "when": "false"
        },
        {
          "command": "codeQLQueryHistory.renameItem",
          "when": "false"
        },
        {
          "command": "codeQLQueryHistory.compareWith",
          "when": "false"
        },
        {
          "command": "codeQLQueryHistory.sortByName",
          "when": "false"
        },
        {
          "command": "codeQLQueryHistory.sortByDate",
          "when": "false"
        },
        {
          "command": "codeQLQueryHistory.sortByCount",
          "when": "false"
        },
        {
          "command": "codeQLAstViewer.gotoCode",
          "when": "false"
        },
        {
          "command": "codeQLAstViewer.clear",
          "when": "false"
        },
        {
          "command": "codeQLEvalLogViewer.clear",
          "when": "false"
        },
        {
          "command": "codeQLTests.acceptOutput",
          "when": "false"
        },
        {
          "command": "codeQLTests.showOutputDifferences",
          "when": "false"
        },
        {
          "command": "codeQL.mockGitHubApiServer.startRecording",
          "when": "config.codeQL.mockGitHubApiServer.enabled && !codeQL.mockGitHubApiServer.recording"
        },
        {
          "command": "codeQL.mockGitHubApiServer.saveScenario",
          "when": "config.codeQL.mockGitHubApiServer.enabled && codeQL.mockGitHubApiServer.recording"
        },
        {
          "command": "codeQL.mockGitHubApiServer.cancelRecording",
          "when": "config.codeQL.mockGitHubApiServer.enabled && codeQL.mockGitHubApiServer.recording"
        },
        {
          "command": "codeQL.mockGitHubApiServer.loadScenario",
          "when": "config.codeQL.mockGitHubApiServer.enabled && !codeQL.mockGitHubApiServer.recording"
        },
        {
          "command": "codeQL.mockGitHubApiServer.unloadScenario",
          "when": "config.codeQL.mockGitHubApiServer.enabled && codeQL.mockGitHubApiServer.scenarioLoaded"
        },
        {
          "command": "codeQLTests.acceptOutputContextTestItem",
          "when": "false"
        },
        {
          "command": "codeQL.gotoQLContextEditor",
          "when": "false"
        },
        {
          "command": "codeQL.trimCache"
        }
      ],
      "editor/context": [
        {
          "command": "codeQL.runQueryContextEditor",
          "when": "editorLangId == ql && resourceExtname == .ql && !inDebugMode"
        },
        {
          "command": "codeQL.runQueryOnMultipleDatabasesContextEditor",
          "when": "editorLangId == ql && resourceExtname == .ql"
        },
        {
          "command": "codeQL.runVariantAnalysisContextEditor",
          "when": "editorLangId == ql && resourceExtname == .ql"
        },
        {
          "command": "codeQL.viewAstContextEditor",
          "when": "resourceScheme == codeql-zip-archive"
        },
        {
          "command": "codeQL.viewCfgContextEditor",
          "when": "resourceScheme == codeql-zip-archive && config.codeQL.canary"
        },
        {
          "command": "codeQL.quickEvalContextEditor",
          "when": "editorLangId == ql && debugState == inactive"
        },
        {
          "command": "codeQL.debugQueryContextEditor",
          "when": "config.codeQL.canary && editorLangId == ql && resourceExtname == .ql && !inDebugMode"
        },
        {
          "command": "codeQL.startDebuggingSelectionContextEditor",
          "when": "config.codeQL.canary && editorLangId == ql && debugState == inactive && debugConfigurationType == codeql"
        },
        {
          "command": "codeQL.continueDebuggingSelectionContextEditor",
          "when": "config.codeQL.canary && editorLangId == ql && debugState == stopped && debugType == codeql"
        },
        {
          "command": "codeQL.openReferencedFileContextEditor",
          "when": "resourceExtname == .qlref"
        },
        {
          "command": "codeQL.previewQueryHelpContextEditor",
          "when": "resourceExtname == .qhelp && isWorkspaceTrusted"
        },
        {
          "command": "codeQL.gotoQLContextEditor",
          "when": "editorLangId == ql-summary && config.codeQL.canary"
        }
      ]
    },
    "viewsContainers": {
      "activitybar": [
        {
          "id": "ql-container",
          "title": "CodeQL",
          "icon": "media/logo.svg"
        }
      ],
      "panel": [
        {
          "id": "codeql-methods-usage",
          "title": "CodeQL Methods Usage",
          "icon": "media/logo.svg"
        }
      ]
    },
    "views": {
      "ql-container": [
        {
          "id": "codeQLLanguageSelection",
          "name": "Language"
        },
        {
          "id": "codeQLDatabases",
          "name": "Databases"
        },
        {
          "id": "codeQLQueries",
          "name": "Queries"
        },
        {
          "id": "codeQLVariantAnalysisRepositories",
          "name": "Variant Analysis Repositories"
        },
        {
          "id": "codeQLQueryHistory",
          "name": "Query History"
        },
        {
          "id": "codeQLAstViewer",
          "name": "AST Viewer"
        },
        {
          "id": "codeQLEvalLogViewer",
          "name": "Evaluator Log Viewer",
          "when": "config.codeQL.canary"
        },
        {
          "id": "codeQLMethodModeling",
          "type": "webview",
          "name": "CodeQL Method Modeling"
        }
      ],
      "codeql-methods-usage": [
        {
          "id": "codeQLMethodsUsage",
          "name": "CodeQL Methods Usage",
          "when": "codeql.modelEditorOpen"
        }
      ]
    },
    "viewsWelcome": [
      {
        "view": "codeQLMethodsUsage",
        "contents": "Loading..."
      },
      {
        "view": "codeQLAstViewer",
        "contents": "Run the 'CodeQL: View AST' command on an open source file from a CodeQL database.\n[View AST](command:codeQL.viewAst)"
      },
      {
        "view": "codeQLQueryHistory",
        "contents": "You have no query history items at the moment.\n\nSelect a database to run a CodeQL query and get your first results."
      },
      {
        "view": "codeQLQueries",
        "contents": "We didn't find any CodeQL queries in this workspace. [Create one to get started](command:codeQLQueries.createQuery).",
        "when": "codeQL.noQueries"
      },
      {
        "view": "codeQLDatabases",
        "contents": "Add a CodeQL database:\n[From a folder](command:codeQLDatabases.chooseDatabaseFolder)\n[From an archive](command:codeQLDatabases.chooseDatabaseArchive)\n[From a URL (as a zip file)](command:codeQLDatabases.chooseDatabaseInternet)\n[From GitHub](command:codeQLDatabases.chooseDatabaseGithub)"
      },
      {
        "view": "codeQLEvalLogViewer",
        "contents": "Run the 'Show Evaluator Log (UI)' command on a CodeQL query run in the Query History view."
      },
      {
        "view": "codeQLVariantAnalysisRepositories",
        "contents": "Set up a controller repository to start using variant analysis. [Learn more](https://codeql.github.com/docs/codeql-for-visual-studio-code/running-codeql-queries-at-scale-with-mrva#controller-repository) about controller repositories. \n[Set up controller repository](command:codeQLVariantAnalysisRepositories.setupControllerRepository)",
        "when": "!config.codeQL.variantAnalysis.controllerRepo"
      }
    ]
  },
  "scripts": {
    "build": "gulp",
    "watch": "gulp watch",
    "test": "npm-run-all test:*",
    "test:unit": "cross-env TZ=UTC LANG=en-US jest --projects test/unit-tests",
    "test:view": "jest --projects src/view",
    "test:vscode-integration": "npm-run-all test:vscode-integration:*",
    "test:vscode-integration:activated-extension": "jest --projects test/vscode-tests/activated-extension",
    "test:vscode-integration:no-workspace": "jest --projects test/vscode-tests/no-workspace",
    "test:vscode-integration:minimal-workspace": "jest --projects test/vscode-tests/minimal-workspace",
    "test:cli-integration": "jest --projects test/vscode-tests/cli-integration --verbose",
    "clean-test-dir": "find . -type d -name .vscode-test -exec rm -r {} +",
    "update-vscode": "node ./node_modules/vscode/bin/install",
    "format": "prettier --write **/*.{ts,tsx} && eslint . --ext .ts,.tsx --fix",
    "lint": "eslint . --ext .js,.ts,.tsx --max-warnings=0",
    "lint-ci": "SARIF_ESLINT_IGNORE_SUPPRESSED=true eslint . --ext .js,.ts,.tsx --max-warnings=0 --format @microsoft/eslint-formatter-sarif --output-file=build/eslint.sarif",
    "lint:markdown": "markdownlint-cli2 \"../../**/*.{md,mdx}\" \"!**/node_modules/**\" \"!**/.vscode-test/**\" \"!**/build/cli/v*/**\"",
    "find-deadcode": "vite-node scripts/find-deadcode.ts",
    "format-staged": "lint-staged",
    "storybook": "storybook dev -p 6006",
    "build-storybook": "storybook build",
    "lint:scenarios": "vite-node scripts/lint-scenarios.ts",
    "generate": "npm-run-all -p generate:*",
    "generate:schemas": "vite-node scripts/generate-schemas.ts",
    "generate:chromium-version": "vite-node scripts/generate-chromium-version.ts",
    "check-types": "find . -type f -name \"tsconfig.json\" -not -path \"./node_modules/*\" | sed -r 's|/[^/]+$||' | sort | uniq | xargs -I {} sh -c \"echo Checking types in {} && cd {} && npx tsc --noEmit\"",
    "postinstall": "patch-package",
    "prepare": "cd ../.. && husky"
  },
  "dependencies": {
    "@floating-ui/react": "^0.26.24",
    "@octokit/plugin-retry": "^7.1.2",
    "@octokit/plugin-throttling": "^9.3.1",
    "@octokit/rest": "^21.0.2",
    "@vscode/codicons": "^0.0.36",
    "@vscode/debugadapter": "^1.59.0",
    "@vscode/debugprotocol": "^1.68.0",
    "@vscode/webview-ui-toolkit": "^1.0.1",
    "ajv": "^8.11.0",
    "child-process-promise": "^2.2.1",
    "chokidar": "^3.6.0",
    "d3": "^7.9.0",
    "d3-graphviz": "^5.0.2",
    "fs-extra": "^11.1.1",
    "js-yaml": "^4.1.0",
    "msw": "^2.2.13",
    "nanoid": "^5.0.7",
    "node-fetch": "^3.3.2",
    "p-queue": "^8.0.1",
    "react": "^18.3.1",
    "react-dom": "^18.3.1",
    "semver": "^7.6.2",
    "source-map": "^0.7.4",
    "source-map-support": "^0.5.21",
    "stream-json": "^1.7.3",
    "styled-components": "^6.1.9",
    "tmp": "^0.2.1",
    "tmp-promise": "^3.0.2",
    "tree-kill": "^1.2.2",
    "vscode-extension-telemetry": "^0.1.6",
    "vscode-jsonrpc": "^8.2.1",
    "vscode-languageclient": "^8.0.2",
    "yauzl": "^2.10.0",
    "zip-a-folder": "^3.1.6"
  },
  "devDependencies": {
    "@babel/core": "^7.24.6",
    "@babel/plugin-transform-modules-commonjs": "^7.24.7",
    "@babel/preset-env": "^7.24.4",
    "@babel/preset-react": "^7.24.1",
    "@babel/preset-typescript": "^7.21.4",
    "@faker-js/faker": "^8.4.1",
    "@github/markdownlint-github": "^0.6.2",
    "@microsoft/eslint-formatter-sarif": "^3.1.0",
    "@playwright/test": "^1.40.1",
    "@storybook/addon-a11y": "^8.3.4",
    "@storybook/addon-actions": "^8.3.4",
    "@storybook/addon-essentials": "^8.3.4",
    "@storybook/addon-interactions": "^8.3.4",
    "@storybook/addon-links": "^8.3.4",
    "@storybook/blocks": "^8.0.2",
    "@storybook/components": "^8.3.4",
    "@storybook/csf": "^0.1.11",
    "@storybook/icons": "^1.2.12",
    "@storybook/manager-api": "^8.3.4",
    "@storybook/react": "^8.3.4",
    "@storybook/react-vite": "^8.3.4",
    "@storybook/theming": "^8.2.4",
    "@testing-library/dom": "^10.4.0",
    "@testing-library/jest-dom": "^6.5.0",
    "@testing-library/react": "^16.0.1",
    "@testing-library/user-event": "^14.5.2",
    "@types/child-process-promise": "^2.2.1",
    "@types/d3": "^7.4.0",
    "@types/d3-graphviz": "^2.6.6",
    "@types/del": "^4.0.0",
    "@types/fs-extra": "^11.0.1",
    "@types/gulp": "^4.0.9",
    "@types/gulp-replace": "^1.1.0",
    "@types/jest": "^29.5.12",
    "@types/js-yaml": "^4.0.6",
    "@types/nanoid": "^3.0.0",
    "@types/node": "20.16.*",
    "@types/react": "^18.3.1",
    "@types/react-dom": "^18.3.0",
    "@types/sarif": "^2.1.2",
    "@types/semver": "^7.5.8",
    "@types/stream-json": "^1.7.1",
    "@types/styled-components": "^5.1.11",
    "@types/tar-stream": "^3.1.3",
    "@types/through2": "^2.0.36",
    "@types/tmp": "^0.2.6",
    "@types/vscode": "^1.90.0",
    "@types/yauzl": "^2.10.3",
    "@typescript-eslint/eslint-plugin": "^8.8.0",
    "@typescript-eslint/parser": "^8.8.0",
    "@vscode/test-electron": "^2.3.9",
    "@vscode/vsce": "^2.24.0",
    "ansi-colors": "^4.1.1",
    "applicationinsights": "^2.9.5",
    "cosmiconfig": "^9.0.0",
    "cross-env": "^7.0.3",
    "del": "^6.0.0",
    "eslint": "^8.56.0",
    "eslint-config-prettier": "^9.0.0",
    "eslint-import-resolver-typescript": "^3.6.1",
    "eslint-plugin-deprecation": "^3.0.0",
    "eslint-plugin-etc": "^2.0.2",
    "eslint-plugin-github": "^5.0.1",
    "eslint-plugin-import": "^2.29.1",
    "eslint-plugin-jest-dom": "^5.4.0",
    "eslint-plugin-prettier": "^5.1.3",
    "eslint-plugin-react": "^7.34.1",
    "eslint-plugin-react-hooks": "^4.6.2",
    "eslint-plugin-storybook": "^0.8.0",
    "glob": "^11.0.0",
    "gulp": "^5.0.0",
    "gulp-esbuild": "^0.12.1",
    "gulp-replace": "^1.1.3",
    "gulp-typescript": "^5.0.1",
    "husky": "^9.1.5",
    "jest": "^29.0.3",
    "jest-environment-jsdom": "^29.0.3",
    "jest-runner-vscode": "^3.0.1",
    "lint-staged": "^15.2.2",
    "markdownlint-cli2": "^0.13.0",
    "markdownlint-cli2-formatter-pretty": "^0.0.6",
    "npm-run-all": "^4.1.5",
    "patch-package": "^8.0.0",
    "prettier": "^3.2.5",
    "storybook": "^8.3.4",
    "tar-stream": "^3.1.7",
    "through2": "^4.0.2",
    "ts-jest": "^29.2.5",
    "ts-json-schema-generator": "^2.1.1",
    "ts-node": "^10.9.2",
    "ts-unused-exports": "^10.1.0",
    "typescript": "^5.6.2",
    "vite": "^5.4.6",
    "vite-node": "^2.0.5"
  },
  "lint-staged": {
    "./**/*.{json,css,scss}": [
      "prettier --write"
    ],
    "./**/*.{ts,tsx}": [
      "prettier --write",
      "eslint --fix"
    ]
  }
}<|MERGE_RESOLUTION|>--- conflicted
+++ resolved
@@ -13,13 +13,8 @@
     "url": "https://github.com/github/vscode-codeql"
   },
   "engines": {
-<<<<<<< HEAD
     "vscode": "^1.90.0",
-    "node": "^20.15.1",
-=======
-    "vscode": "^1.82.0",
     "node": "^20.16.0",
->>>>>>> bbcffb57
     "npm": ">=7.20.6"
   },
   "categories": [
