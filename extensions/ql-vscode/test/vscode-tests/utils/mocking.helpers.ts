--- conflicted
+++ resolved
@@ -1,9 +1,5 @@
-<<<<<<< HEAD
-import { QuickPickItem, window } from "vscode";
-=======
+import { QuickPickItem, window, Uri } from "vscode";
 import { DatabaseItem } from "../../../src/local-databases";
-import { Uri } from "vscode";
->>>>>>> 11b63f39
 
 export type DeepPartial<T> = T extends object
   ? {
@@ -49,12 +45,6 @@
   });
 }
 
-<<<<<<< HEAD
-export function mockedQuickPickItem<T extends QuickPickItem | string>(
-  value: T | T[],
-): Awaited<ReturnType<typeof window.showQuickPick>> {
-  return value as Awaited<ReturnType<typeof window.showQuickPick>>;
-=======
 export function mockDatabaseItem(
   props: DeepPartial<DatabaseItem> = {},
 ): DatabaseItem {
@@ -66,5 +56,10 @@
     resolveSourceFile: jest.fn().mockReturnValue(Uri.file("abc")),
     ...props,
   });
->>>>>>> 11b63f39
+}
+
+export function mockedQuickPickItem<T extends QuickPickItem | string>(
+  value: T | T[],
+): Awaited<ReturnType<typeof window.showQuickPick>> {
+  return value as Awaited<ReturnType<typeof window.showQuickPick>>;
 }