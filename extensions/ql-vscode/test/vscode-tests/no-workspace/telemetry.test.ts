import TelemetryReporter from "vscode-extension-telemetry";
import {
  ExtensionContext,
  workspace,
  ConfigurationTarget,
  window,
} from "vscode";
import {
  TelemetryListener,
  telemetryListener as globalTelemetryListener,
} from "../../../src/telemetry";
import { UserCancellationException } from "../../../src/commandRunner";
import { ENABLE_TELEMETRY } from "../../../src/config";
import * as Config from "../../../src/config";
import { createMockExtensionContext } from "./index";
<<<<<<< HEAD
import { vscodeGetConfigurationMock } from "../test-config";
=======
import { redactableError } from "../../../src/pure/errors";
>>>>>>> f7ab8b7b

// setting preferences can trigger lots of background activity
// so need to bump up the timeout of this test.
jest.setTimeout(10000);

describe("telemetry reporting", () => {
  let originalTelemetryExtension: boolean | undefined;
  let originalTelemetryGlobal: boolean | undefined;
  let isCanary: string;
  let ctx: ExtensionContext;
  let telemetryListener: TelemetryListener;

  let sendTelemetryEventSpy: jest.SpiedFunction<
    typeof TelemetryReporter.prototype.sendTelemetryEvent
  >;
  let sendTelemetryExceptionSpy: jest.SpiedFunction<
    typeof TelemetryReporter.prototype.sendTelemetryException
  >;
  let disposeSpy: jest.SpiedFunction<
    typeof TelemetryReporter.prototype.dispose
  >;

  let showInformationMessageSpy: jest.SpiedFunction<
    typeof window.showInformationMessage
  >;

  beforeEach(async () => {
    vscodeGetConfigurationMock.mockRestore();

    try {
      // in case a previous test has accidentally activated this extension,
      // need to disable it first.
      // Accidentaly activation may happen asynchronously due to activationEvents
      // specified in the package.json.
      globalTelemetryListener?.dispose();

      ctx = createMockExtensionContext();

      sendTelemetryEventSpy = jest
        .spyOn(TelemetryReporter.prototype, "sendTelemetryEvent")
        .mockReturnValue(undefined);
      sendTelemetryExceptionSpy = jest
        .spyOn(TelemetryReporter.prototype, "sendTelemetryException")
        .mockReturnValue(undefined);
      disposeSpy = jest
        .spyOn(TelemetryReporter.prototype, "dispose")
        .mockResolvedValue(undefined);

      showInformationMessageSpy = jest
        .spyOn(window, "showInformationMessage")
        .mockResolvedValue(undefined);

      originalTelemetryExtension = workspace
        .getConfiguration()
        .get<boolean>("codeQL.telemetry.enableTelemetry");
      originalTelemetryGlobal = workspace
        .getConfiguration()
        .get<boolean>("telemetry.enableTelemetry");
      isCanary = (!!workspace
        .getConfiguration()
        .get<boolean>("codeQL.canary")).toString();

      // each test will default to telemetry being enabled
      await enableTelemetry("telemetry", true);
      await enableTelemetry("codeQL.telemetry", true);

      telemetryListener = new TelemetryListener(
        "my-id",
        "1.2.3",
        "fake-key",
        ctx,
      );
      await wait(100);
    } catch (e) {
      console.error(e);
    }
  });

  afterEach(async () => {
    telemetryListener?.dispose();
    // await wait(100);
    try {
      await enableTelemetry("telemetry", originalTelemetryGlobal);
      await enableTelemetry("codeQL.telemetry", originalTelemetryExtension);
    } catch (e) {
      console.error(e);
    }
  });

  it("should initialize telemetry when both options are enabled", async () => {
    await telemetryListener.initialize();

    expect(telemetryListener._reporter).toBeDefined();

    const reporter: any = telemetryListener._reporter;
    expect(reporter.extensionId).toBe("my-id");
    expect(reporter.extensionVersion).toBe("1.2.3");
    expect(reporter.userOptIn).toBe(true); // enabled
  });

  it("should initialize telemetry when global option disabled", async () => {
    await enableTelemetry("telemetry", false);
    await telemetryListener.initialize();
    expect(telemetryListener._reporter).toBeDefined();

    const reporter: any = telemetryListener._reporter;
    expect(reporter.userOptIn).toBe(false); // disabled
  });

  it("should not initialize telemetry when extension option disabled", async () => {
    await enableTelemetry("codeQL.telemetry", false);
    await telemetryListener.initialize();

    expect(telemetryListener._reporter).toBeUndefined();
  });

  it("should not initialize telemetry when both options disabled", async () => {
    await enableTelemetry("codeQL.telemetry", false);
    await enableTelemetry("telemetry", false);
    await telemetryListener.initialize();
    expect(telemetryListener._reporter).toBeUndefined();
  });

  it("should dispose telemetry object when re-initializing and should not add multiple", async () => {
    await telemetryListener.initialize();
    expect(telemetryListener._reporter).toBeDefined();
    const firstReporter = telemetryListener._reporter;
    await telemetryListener.initialize();
    expect(telemetryListener._reporter).toBeDefined();
    expect(telemetryListener._reporter).not.toBe(firstReporter);

    expect(disposeSpy).toBeCalledTimes(1);

    // initializing a third time continues to dispose
    await telemetryListener.initialize();
    expect(disposeSpy).toBeCalledTimes(2);
  });

  it("should reinitialize reporter when extension setting changes", async () => {
    await telemetryListener.initialize();

    expect(disposeSpy).not.toBeCalled();
    expect(telemetryListener._reporter).toBeDefined();

    // this disables the reporter
    await enableTelemetry("codeQL.telemetry", false);

    expect(telemetryListener._reporter).toBeUndefined();

    expect(disposeSpy).toBeCalledTimes(1);

    // creates a new reporter, but does not dispose again
    await enableTelemetry("codeQL.telemetry", true);

    expect(telemetryListener._reporter).toBeDefined();
    expect(disposeSpy).toBeCalledTimes(1);
  });

  it("should set userOprIn to false when global setting changes", async () => {
    await telemetryListener.initialize();

    const reporter: any = telemetryListener._reporter;
    expect(reporter.userOptIn).toBe(true); // enabled

    await enableTelemetry("telemetry", false);
    expect(reporter.userOptIn).toBe(false); // disabled
  });

  it("should send an event", async () => {
    await telemetryListener.initialize();

    telemetryListener.sendCommandUsage("command-id", 1234, undefined);

    expect(sendTelemetryEventSpy).toHaveBeenCalledWith(
      "command-usage",
      {
        name: "command-id",
        status: "Success",
        isCanary,
      },
      { executionTime: 1234 },
    );

    expect(sendTelemetryExceptionSpy).not.toBeCalled();
  });

  it("should send a command usage event with an error", async () => {
    await telemetryListener.initialize();

    telemetryListener.sendCommandUsage(
      "command-id",
      1234,
      new UserCancellationException(),
    );

    expect(sendTelemetryEventSpy).toHaveBeenCalledWith(
      "command-usage",
      {
        name: "command-id",
        status: "Cancelled",
        isCanary,
      },
      { executionTime: 1234 },
    );

    expect(sendTelemetryExceptionSpy).not.toBeCalled();
  });

  it("should avoid sending an event when telemetry is disabled", async () => {
    await telemetryListener.initialize();
    await enableTelemetry("codeQL.telemetry", false);

    telemetryListener.sendCommandUsage("command-id", 1234, undefined);
    telemetryListener.sendCommandUsage("command-id", 1234, new Error());

    expect(sendTelemetryEventSpy).not.toBeCalled();
    expect(sendTelemetryExceptionSpy).not.toBeCalled();
  });

  it("should send an event when telemetry is re-enabled", async () => {
    await telemetryListener.initialize();
    await enableTelemetry("codeQL.telemetry", false);
    await enableTelemetry("codeQL.telemetry", true);

    telemetryListener.sendCommandUsage("command-id", 1234, undefined);

    expect(sendTelemetryEventSpy).toHaveBeenCalledWith(
      "command-usage",
      {
        name: "command-id",
        status: "Success",
        isCanary,
      },
      { executionTime: 1234 },
    );
  });

  it("should filter undesired properties from telemetry payload", async () => {
    await telemetryListener.initialize();
    // Reach into the internal appInsights client to grab our telemetry processor.
    const telemetryProcessor: Function = (telemetryListener._reporter as any)
      .appInsightsClient._telemetryProcessors[0];
    const envelop = {
      tags: {
        "ai.cloud.roleInstance": true,
        other: true,
      },
      data: {
        baseData: {
          properties: {
            "common.remotename": true,
            other: true,
          },
        },
      },
    };
    const res = telemetryProcessor(envelop);
    expect(res).toBe(true);
    expect(envelop).toEqual({
      tags: {
        other: true,
      },
      data: {
        baseData: {
          properties: {
            other: true,
          },
        },
      },
    });
  });

  const resolveArg =
    (index: number) =>
    (...args: any[]) =>
      Promise.resolve(args[index]);

  it("should request permission if popup has never been seen before", async () => {
    showInformationMessageSpy.mockImplementation(
      resolveArg(3 /* "yes" item */),
    );
    await ctx.globalState.update("telemetry-request-viewed", false);
    await enableTelemetry("codeQL.telemetry", false);

    await telemetryListener.initialize();

    // Wait for user's selection to propagate in settings.
    await wait(500);

    // Dialog opened, user clicks "yes" and telemetry enabled
    expect(showInformationMessageSpy).toBeCalledTimes(1);
    expect(ENABLE_TELEMETRY.getValue()).toBe(true);
    expect(ctx.globalState.get("telemetry-request-viewed")).toBe(true);
  });

  it("should prevent telemetry if permission is denied", async () => {
    showInformationMessageSpy.mockImplementation(resolveArg(4 /* "no" item */));
    await ctx.globalState.update("telemetry-request-viewed", false);
    await enableTelemetry("codeQL.telemetry", true);

    await telemetryListener.initialize();

    // Dialog opened, user clicks "no" and telemetry disabled
    expect(showInformationMessageSpy).toBeCalledTimes(1);
    expect(ENABLE_TELEMETRY.getValue()).toBe(false);
    expect(ctx.globalState.get("telemetry-request-viewed")).toBe(true);
  });

  it("should unchange telemetry if permission dialog is dismissed", async () => {
    showInformationMessageSpy.mockResolvedValue(undefined /* cancelled */);
    await ctx.globalState.update("telemetry-request-viewed", false);

    // this causes requestTelemetryPermission to be called
    await enableTelemetry("codeQL.telemetry", false);

    // Dialog opened, and user closes without interacting with it
    expect(showInformationMessageSpy).toBeCalledTimes(1);
    expect(ENABLE_TELEMETRY.getValue()).toBe(false);
    // dialog was canceled, so should not have marked as viewed
    expect(ctx.globalState.get("telemetry-request-viewed")).toBe(false);
  });

  it("should unchange telemetry if permission dialog is cancelled if starting as true", async () => {
    await enableTelemetry("codeQL.telemetry", false);

    // as before, except start with telemetry enabled. It should _stay_ enabled if the
    // dialog is canceled.
    showInformationMessageSpy.mockResolvedValue(undefined /* cancelled */);
    await ctx.globalState.update("telemetry-request-viewed", false);

    // this causes requestTelemetryPermission to be called
    await enableTelemetry("codeQL.telemetry", true);

    // Dialog opened, and user closes without interacting with it
    // Telemetry state should not have changed
    expect(showInformationMessageSpy).toBeCalledTimes(1);
    expect(ENABLE_TELEMETRY.getValue()).toBe(true);
    // dialog was canceled, so should not have marked as viewed
    expect(ctx.globalState.get("telemetry-request-viewed")).toBe(false);
  });

  it("should avoid showing dialog if global telemetry is disabled", async () => {
    // when telemetry is disabled globally, we never want to show the
    // opt in/out dialog. We just assume that codeql telemetry should
    // remain disabled as well.
    // If the user ever turns global telemetry back on, then we can
    // show the dialog.

    await enableTelemetry("telemetry", false);
    await ctx.globalState.update("telemetry-request-viewed", false);

    await telemetryListener.initialize();

    // popup should not be shown even though we have initialized telemetry
    expect(showInformationMessageSpy).not.toBeCalled();
  });

  // This test is failing because codeQL.canary is not a registered configuration.
  // We do not want to have it registered because we don't want this item
  // appearing in the settings page. It needs to olny be set by users we tell
  // about it to.
  // At this point, I see no other way of testing re-requesting permission.
  xit("should request permission again when user changes canary setting", async () => {
    // initially, both canary and telemetry are false
    await workspace.getConfiguration().update("codeQL.canary", false);
    await enableTelemetry("codeQL.telemetry", false);
    await ctx.globalState.update("telemetry-request-viewed", true);
    await telemetryListener.initialize();
    showInformationMessageSpy.mockResolvedValue(undefined /* cancelled */);

    // set canary to true
    await workspace.getConfiguration().update("codeQL.canary", true);

    // now, we should have to click through the telemetry requestor again
    expect(ctx.globalState.get("telemetry-request-viewed")).toBe(false);
    expect(showInformationMessageSpy).toBeCalledTimes(1);
  });

  describe("when new telementry is not enabled", () => {
    it("should not send a ui-interaction telementry event", async () => {
      await telemetryListener.initialize();

      telemetryListener.sendUIInteraction("test");

      expect(sendTelemetryEventSpy).not.toBeCalled();
    });

    it("should not send an error telementry event", async () => {
      await telemetryListener.initialize();

      telemetryListener.sendError(redactableError`test`);

      expect(sendTelemetryEventSpy).not.toBeCalled();
    });
  });

  describe("when new telementry is enabled", () => {
    beforeEach(async () => {
      jest.spyOn(Config, "newTelemetryEnabled").mockReturnValue(true);
    });

    it("should send a ui-interaction telementry event", async () => {
      await telemetryListener.initialize();

      telemetryListener.sendUIInteraction("test");

      expect(sendTelemetryEventSpy).toHaveBeenCalledWith(
        "ui-interaction",
        {
          name: "test",
          isCanary,
        },
        {},
      );
    });

    it("should send an error telementry event", async () => {
      await telemetryListener.initialize();

      telemetryListener.sendError(redactableError`test`);

      expect(sendTelemetryEventSpy).toHaveBeenCalledWith(
        "error",
        {
          message: "test",
          isCanary,
          stack: expect.any(String),
        },
        {},
      );
    });
  });

  it("should redact error message contents", async () => {
    jest.spyOn(Config, "newTelemetryEnabled").mockReturnValue(true);
    await telemetryListener.initialize();

    telemetryListener.sendError(
      redactableError`test message with secret information: ${42} and more ${"secret"} parts`,
    );

    expect(sendTelemetryEventSpy).toHaveBeenCalledWith(
      "error",
      {
        message:
          "test message with secret information: [REDACTED] and more [REDACTED] parts",
        isCanary,
        stack: expect.any(String),
      },
      {},
    );
  });

  async function enableTelemetry(section: string, value: boolean | undefined) {
    await workspace
      .getConfiguration(section)
      .update("enableTelemetry", value, ConfigurationTarget.Global);

    // Need to wait some time since the onDidChangeConfiguration listeners fire
    // asynchronously. Must ensure they to complete in order to have a successful test.
    await wait(100);
  }

  async function wait(ms = 0) {
    return new Promise((resolve) => setTimeout(resolve, ms));
  }
});<|MERGE_RESOLUTION|>--- conflicted
+++ resolved
@@ -13,11 +13,8 @@
 import { ENABLE_TELEMETRY } from "../../../src/config";
 import * as Config from "../../../src/config";
 import { createMockExtensionContext } from "./index";
-<<<<<<< HEAD
 import { vscodeGetConfigurationMock } from "../test-config";
-=======
 import { redactableError } from "../../../src/pure/errors";
->>>>>>> f7ab8b7b
 
 // setting preferences can trigger lots of background activity
 // so need to bump up the timeout of this test.
