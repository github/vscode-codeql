--- conflicted
+++ resolved
@@ -23,8 +23,6 @@
   showAndLogWarningMessage,
 } from "../../../../src/common/logging";
 import { createMockLogger } from "../../../__mocks__/loggerMock";
-<<<<<<< HEAD
-=======
 import { mockedObject } from "../../../mocked-object";
 import type { DistributionConfig } from "../../../../src/config";
 import type { ExtensionContext } from "vscode";
@@ -38,7 +36,6 @@
 import type { GithubRelease } from "../../../../src/codeql-cli/distribution/releases-api-consumer";
 import type { Release } from "../../../../src/codeql-cli/distribution/release";
 import { zip } from "zip-a-folder";
->>>>>>> f19b0dfc
 
 jest.mock("os", () => {
   const original = jest.requireActual("os");
