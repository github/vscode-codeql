--- conflicted
+++ resolved
@@ -2,13 +2,11 @@
 
 ## [UNRELEASED]
 
-<<<<<<< HEAD
 - Prints end-of-query evaluator log summaries to the Query Log. [#1349](https://github.com/github/vscode-codeql/pull/1349)
-=======
+
 ## 1.6.6 - 17 May 2022
 
 No user facing changes.
->>>>>>> 405a6c99
 
 ## 1.6.5 - 25 April 2022
 
