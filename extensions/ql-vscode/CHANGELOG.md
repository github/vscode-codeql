# CodeQL for Visual Studio Code: Changelog

## [UNRELEASED]

- Add a CodeLens to make the Quick Evaluation command more accessible. Click the `Quick Evaluation` prompt above a predicate definition in the editor to evaluate that predicate on its own. [#1035](https://github.com/github/vscode-codeql/pull/1035)
<<<<<<< HEAD
  
=======
>>>>>>> a39e47ff
- Fix a bug where the _Alerts_ option would show in the results view even if there is no alerts table available. [#1038](https://github.com/github/vscode-codeql/pull/1038)

## 1.5.8 - 2 December 2021

- Emit a more explicit error message when a user tries to add a database with an unzipped source folder to the workspace. [#1021](https://github.com/github/vscode-codeql/pull/1021)
- Ensure `src.zip` archives are used as the canonical source instead of `src` folders when importing databases. [#1025](https://github.com/github/vscode-codeql/pull/1025)

## 1.5.7 - 23 November 2021

- Fix the _CodeQL: Open Referenced File_ command for Windows systems. [#979](https://github.com/github/vscode-codeql/pull/979)
- Support large SARIF results files (>4GB) without crashing VS Code. [#1004](https://github.com/github/vscode-codeql/pull/1004)
- Fix a bug that shows 'Set current database' when hovering over the currently selected database in the databases view. [#976](https://github.com/github/vscode-codeql/pull/976)
- Fix a bug with importing large databases. Databases over 4GB can now be imported directly from LGTM or from a zip file. This functionality is only available when using CodeQL CLI version 2.6.0 or later. [#971](https://github.com/github/vscode-codeql/pull/971)
- Replace certain control codes (`U+0000` - `U+001F`) with their corresponding control labels (`U+2400` - `U+241F`) in the results view. [#963](https://github.com/github/vscode-codeql/pull/963)
- Allow case-insensitive project slugs for GitHub repositories when adding a CodeQL database from LGTM. [#978](https://github.com/github/vscode-codeql/pull/961)
- Add a _CodeQL: Preview Query Help_ command to generate Markdown previews of `.qhelp` query help files. This command should only be run in trusted workspaces. See https://codeql.github.com/docs/codeql-cli/testing-query-help-files for more information about query help. [#988](https://github.com/github/vscode-codeql/pull/988)
- Make "Open Referenced File" command accessible from the active editor menu. [#989](https://github.com/github/vscode-codeql/pull/989)
- Fix a bug where result set names in the result set drop-down were disappearing when viewing a sorted table. [#1007](https://github.com/github/vscode-codeql/pull/1007)
- Allow query result locations with 0 as the end column value. These are treated as the first column in the line. [#1002](https://github.com/github/vscode-codeql/pull/1002)

## 1.5.6 - 07 October 2021

- Add progress messages to LGTM download option. This makes the two-step process (selecting a project, then selecting a language) more clear. [#960](https://github.com/github/vscode-codeql/pull/960)
- Remove line about selecting a language from the dropdown when downloading database from LGTM. This makes the download progress visible when the popup is not expanded. [#957](https://github.com/github/vscode-codeql/pull/957)
- Fix a bug where copying the version information fails when a CodeQL CLI cannot be found. [#958](https://github.com/github/vscode-codeql/pull/958)
- Avoid a race condition when deleting databases that can cause occasional errors. [#959](https://github.com/github/vscode-codeql/pull/959)
- Update CodeQL logos. [#965](https://github.com/github/vscode-codeql/pull/965)

## 1.5.5 - 08 September 2021

- Fix bug where a query is sometimes run before the file is saved. [#947](https://github.com/github/vscode-codeql/pull/947)
- Fix broken contextual queries, including _View AST_. [#949](https://github.com/github/vscode-codeql/pull/949)

## 1.5.4 - 02 September 2021

- Add support for filename pattern in history view. [#930](https://github.com/github/vscode-codeql/pull/930)
- Add an option _View Results (CSV)_ to view the results of a non-alert query. The existing options for alert queries have been renamed to _View Alerts_ to avoid confusion. [#929](https://github.com/github/vscode-codeql/pull/929)
- Allow users to specify the number of paths to display for each alert. [#931](https://github.com/github/vscode-codeql/pull/931)
- Adjust pagination controls in _CodeQL Query Results_ to always be visible [#936](https://github.com/github/vscode-codeql/pull/936)
- Fix bug where _View AST_ fails due to recent refactoring in the standard library and query packs. [#939](https://github.com/github/vscode-codeql/pull/939)

## 1.5.3 - 18 August 2021

- Add a command _CodeQL: Run Query on Multiple Databases_, which lets users select multiple databases to run a query on. [#898](https://github.com/github/vscode-codeql/pull/898)
- Autodetect what language a query targets. This refines the _CodeQL: Run Query on Multiple Databases_ command to only show relevant databases. [#915](https://github.com/github/vscode-codeql/pull/915)
- Adjust test log output to display diffs only when comparing failed test results with expected test results. [#920](https://github.com/github/vscode-codeql/pull/920)

## 1.5.2 - 13 July 2021

- Add the _Add Database Source to Workspace_ command to the right-click context menu in the databases view. This lets users re-add a database's source folder to the workspace and browse the source code. [#891](https://github.com/github/vscode-codeql/pull/891)
- Fix markdown rendering in the description of the `codeQL.cli.executablePath` setting. [#908](https://github.com/github/vscode-codeql/pull/908)
- Fix the _Open Query Results_ command in the query history view. [#909](https://github.com/github/vscode-codeql/pull/909)

## 1.5.1 - 23 June 2021

No user facing changes.

## 1.5.0 - 14 June 2021

- Display CodeQL CLI version being downloaded during an upgrade. [#862](https://github.com/github/vscode-codeql/pull/862)
- Display a helpful message and link to documentation when a query produces no results. [#866](https://github.com/github/vscode-codeql/pull/866)
- Refresh test databases automatically after a test run. [#868](https://github.com/github/vscode-codeql/pull/868)
- Allow users to specify a custom directory for storing query server logs (`codeQL.runningQueries.customLogDirectory`). The extension will not delete these logs automatically. [#863](https://github.com/github/vscode-codeql/pull/863)
- Support the VS Code [Workspace Trust feature](https://code.visualstudio.com/docs/editor/workspace-trust). This extension is now enabled in untrusted workspaces, but it restricts commands that contain arbitrary paths. [#861](https://github.com/github/vscode-codeql/pull/861)
- Allow the `codeQL.cli.executablePath` configuration setting to be set in workspace-scoped configuration files. This means that each workspace can now specify its own CodeQL CLI compiler, a feature that is unblocked due to implementing Workspace Trust. [#861](https://github.com/github/vscode-codeql/pull/861)

## 1.4.8 - 05 May 2021

- Copy version information to the clipboard when a user clicks the CodeQL section of the status bar. [#845](https://github.com/github/vscode-codeql/pull/845)
- Ensure changes in directories that contain tests will be properly updated in the test explorer. [#846](https://github.com/github/vscode-codeql/pull/846)
- Remind users to choose a language when downloading a database from LGTM. [#852](https://github.com/github/vscode-codeql/pull/852)

## 1.4.7 - 23 April 2021

- Fix a bug that prevented the results view from being loaded. [#842](https://github.com/github/vscode-codeql/pull/842)

## 1.4.6 - 21 April 2021

- Avoid showing an error popup when running a query with `@kind table` metadata. [#814](https://github.com/github/vscode-codeql/pull/814)
- Add an option to jump from a .qlref file to the .ql file it references. [#815](https://github.com/github/vscode-codeql/pull/815)
- Avoid opening the results panel when a database is deleted. [#831](https://github.com/github/vscode-codeql/pull/831)
- Forward all query metadata to the CLI when interpreting results. [#838](https://github.com/github/vscode-codeql/pull/838)

## 1.4.5 - 22 March 2021

- Avoid showing an error popup when user runs a query without `@kind` metadata. [#801](https://github.com/github/vscode-codeql/pull/801)
- Fix running of tests when the `ms-python` extension is installed. [#803](https://github.com/github/vscode-codeql/pull/803)

## 1.4.4 - 19 March 2021

- Introduce evaluator options for saving intermediate results to the disk cache (`codeQL.runningQueries.saveCache`) and for limiting the size of this cache (`codeQL.runningQueries.cacheSize`). [#778](https://github.com/github/vscode-codeql/pull/778)
- Respect the `codeQL.runningQueries.numberOfThreads` setting when creating SARIF files during result interpretation. [#771](https://github.com/github/vscode-codeql/pull/771)
- Allow using raw LGTM project slugs for fetching LGTM databases. [#769](https://github.com/github/vscode-codeql/pull/769)
- Better error messages when BQRS interpretation fails to produce SARIF. [#770](https://github.com/github/vscode-codeql/pull/770)
- Implement sorting of the query history view by name, date, and results count. [#777](https://github.com/github/vscode-codeql/pull/777)
- Add a configuration option to pass additional arguments to the CLI when running tests. [#785](https://github.com/github/vscode-codeql/pull/785)
- Introduce option to view query results as CSV. [#784](https://github.com/github/vscode-codeql/pull/784)
- Add some snippets for commonly used QL statements. [#782](https://github.com/github/vscode-codeql/pull/782)
- More descriptive error messages on QL test failures. [#788](https://github.com/github/vscode-codeql/pull/788)

## 1.4.3 - 22 February 2021

- Avoid displaying an error when removing orphaned databases and the storage folder does not exist. [#748](https://github.com/github/vscode-codeql/pull/748)
- Add better error messages when AST Viewer is unable to create an AST. [#753](https://github.com/github/vscode-codeql/pull/753)
- Cache AST viewing operations so that subsequent calls to view the AST of a single file will be extremely fast. [#753](https://github.com/github/vscode-codeql/pull/753)
- Ensure CodeQL version in status bar updates correctly when version changes. [#754](https://github.com/github/vscode-codeql/pull/754)
- Avoid deleting the quick query file when it is re-opened. [#747](https://github.com/github/vscode-codeql/pull/747)

## 1.4.2 - 2 February 2021

- Add a status bar item for the CodeQL CLI to show the current version. [#741](https://github.com/github/vscode-codeql/pull/741)
- Fix version constraint for flagging CLI support of non-destructive updates. [#744](https://github.com/github/vscode-codeql/pull/744)
- Add a _More Information_ button in the telemetry popup that opens the [telemetry documentation](https://codeql.github.com/docs/codeql-for-visual-studio-code/about-telemetry-in-codeql-for-visual-studio-code) in a browser tab. [#742](https://github.com/github/vscode-codeql/pull/742)

## 1.4.1 - 29 January 2021

- Reword the telemetry modal dialog box. [#738](https://github.com/github/vscode-codeql/pull/738)

## 1.4.0 - 29 January 2021

- Fix bug where databases are not reregistered when the query server restarts. [#734](https://github.com/github/vscode-codeql/pull/734)
- Fix bug where upgrade requests were erroneously being marked as failed. [#734](https://github.com/github/vscode-codeql/pull/734)
- On a strictly opt-in basis, collect anonymized usage data from the VS Code extension, helping improve CodeQL's usability and performance. See the [telemetry documentation](https://codeql.github.com/docs/codeql-for-visual-studio-code/about-telemetry-in-codeql-for-visual-studio-code) for more information on exactly what data is collected and what it is used for. [#611](https://github.com/github/vscode-codeql/pull/611)

## 1.3.10 - 20 January 2021

- Include the full stack in error log messages to help with debugging. [#726](https://github.com/github/vscode-codeql/pull/726)

## 1.3.9 - 12 January 2021

- No changes visible to end users.

## 1.3.8 - 17 December 2020

- Ensure databases are unlocked when removing them from the workspace. This will ensure that after a database is removed from VS Code, queries can be run on it from the command line without restarting the IDE. Requires CodeQL CLI 2.4.1 or later. [#681](https://github.com/github/vscode-codeql/pull/681)
- Fix bug when removing databases where sometimes the source folder would not also be removed from the workspace or the database files would not be deleted from the workspace storage location. [#692](https://github.com/github/vscode-codeql/pull/692)
- Query results with no string representation will now be displayed with placeholder text in query results. Previously, they were omitted. [#694](https://github.com/github/vscode-codeql/pull/694)
- Add a label for the language of a database in the databases view. This will only take effect for new databases created with the CodeQL CLI v2.4.1 or later. [#697](https://github.com/github/vscode-codeql/pull/697)
- Add clearer error message when running a query using a missing or invalid qlpack. [#702](https://github.com/github/vscode-codeql/pull/702)
- Add clearer error message when trying to run a command from the query history view if no item in the history is selected. [#702](https://github.com/github/vscode-codeql/pull/702)
- Fix a bug where it is not possible to download some database archives. This fix specifically addresses large archives and archives whose central directories do not align with file headers. [#700](https://github.com/github/vscode-codeql/pull/700)
- Avoid error dialogs when QL test discovery or database cleanup encounters a missing directory. [#706](https://github.com/github/vscode-codeql/pull/706)
- Add descriptive text and a link in the results view. [#711](https://github.com/github/vscode-codeql/pull/711)
- Fix the _Set Label_ command in the query history view. [#710](https://github.com/github/vscode-codeql/pull/710)
- Add the _CodeQL: View AST_ command to the right-click context menu when a source file in a database source archive is open in the editor. [#712](https://github.com/github/vscode-codeql/pull/712)

## 1.3.7 - 24 November 2020

- Editors opened by navigating from the results view are no longer opened in _preview mode_. Now they are opened as a persistent editor. [#630](https://github.com/github/vscode-codeql/pull/630)
- When comparing the results of a failed QL test run and the `.expected` file does not exist, an empty `.expected` file is created and compared against the `.actual` file. [#669](https://github.com/github/vscode-codeql/pull/669)
- Alter structure of the _Test Explorer_ tree. It now follows the structure of the filesystem instead of the QL Packs. [#624](https://github.com/github/vscode-codeql/pull/624)
- Alter structure of the _Test Explorer_ tree. It now follows the structure of the filesystem instead of the QL Packs. [#624](https://github.com/github/vscode-codeql/pull/624)
- Add more structured output for tests. [#626](https://github.com/github/vscode-codeql/pull/626)
- Whenever the extension restarts, orphaned databases will be cleaned up. These are databases whose files are located inside of the extension's storage area, but are not imported into the workspace.
- After renaming a database, the database list is re-sorted. [#685](https://github.com/github/vscode-codeql/pull/685)
- Add a `codeQl.resultsDisplay.pageSize` setting to configure the number of results displayed in a single results view page. Increase the default page size from 100 to 200. [#686](https://github.com/github/vscode-codeql/pull/686)
- Update the AST Viewer to include edge labels (if available) in addition to the target node labels. So far, only C/C++ databases take advantage of this change. [#688](https://github.com/github/vscode-codeql/pull/688)

## 1.3.6 - 4 November 2020

- Fix URI encoding for databases that were created with special characters in their paths. [#648](https://github.com/github/vscode-codeql/pull/648)
- Disable CodeQL Test commands from the command palette [#667](https://github.com/github/vscode-codeql/pull/667)
- Fix display of booleans in results view. [#657](https://github.com/github/vscode-codeql/pull/657)
- Avoid recursive selection changes in AST Viewer. [#668](https://github.com/github/vscode-codeql/pull/668)

## 1.3.5 - 27 October 2020

- Fix a bug where archived source folders for databases were not showing any contents.
- Fix URI encoding for databases that were created with special characters in their paths.

## 1.3.4 - 22 October 2020

- Add friendly welcome message when the databases view is empty.
- Add open query, open results, and remove query commands in the query history view title bar.
- The maximum number of simultaneous queries launchable by the `CodeQL: Run Queries in Selected Files` command is now configurable by changing the `codeQL.runningQueries.maxQueries` setting.
- Allow simultaneously run queries to be canceled in a single-click.
- Prevent multiple upgrade dialogs from appearing when running simultaneous queries on upgradeable databases.
- Fix sorting of results. Some pages of results would have the wrong sort order and columns.
- Remember previous sort order when reloading query results.
- Fix proper escaping of backslashes in SARIF message strings.
- Allow setting `codeQL.runningQueries.numberOfThreads` and `codeQL.runningTests.numberOfThreads` to 0, (which is interpreted as 'use one thread per core on the machine').
- Clear the problems view of all CodeQL query results when a database is removed.
- Add a `View DIL` command on query history items. This opens a text editor containing the Datalog Intermediary Language representation of the compiled query.
- Remove feature flag for the AST Viewer. For more information on how to use the AST Viewer, [see the documentation](https://help.semmle.com/codeql/codeql-for-vscode/procedures/exploring-the-structure-of-your-source-code.html).
- The `codeQL.runningTests.numberOfThreads` setting is now used correctly when running tests.
- Alter structure of the _Test Explorer_ tree. It now follows the structure of the filesystem instead of the qlpacks.
- Ensure output of CodeQL test runs includes compilation error messages and test failure messages.

## 1.3.3 - 16 September 2020

- Fix display of raw results entities with label but no url.
- Fix bug where sort order is forgotten when changing raw results page.
- Avoid showing a location link in results view when a result item has an empty location.

## 1.3.2 - 12 August 2020

- Fix error with choosing qlpack search path.
- Fix pagination when there are no results.
- Suppress database downloaded from URL message when action canceled.
- Fix QL test discovery to avoid showing duplicate tests in the test explorer.
- Enable pagination of query results
- Add experimental AST Viewer for Go and C++. To enable, add `"codeQL.experimentalAstViewer": true` to the user settings file.

## 1.3.1 - 7 July 2020

- Fix unzipping of large files.
- Ensure compare order is consistent when selecting two queries to compare. The first query selected is always the _from_ query and the query selected later is always the _to_ query.
- Ensure added databases have zipped source locations for databases added as archives or downloaded from the internet.
- Fix bug where it is not possible to add databases starting with `db-*`.
- Change styling of pagination section of the results page.
- Fix display of query text for stored quick queries.

## 1.3.0 - 22 June 2020

- Report error when selecting invalid database.
- Add descriptive message for database archive import failure.
- Respect VS Code's i18n locale setting when formatting dates and sorting strings.
- Allow the opening of large SARIF files externally from VS Code.
- Add new 'CodeQL: Compare Query' command that shows the differences between two queries.
- Allow multiple items in the query history view to be removed in one operation.
- Allow multiple items in the databases view to be removed in one operation.
- Allow multiple items in the databases view to be upgraded in one operation.
- Allow multiple items in the databases view to have their external folders opened.
- Allow all selected queries to be run in one command from the file explorer.

## 1.2.2 - 8 June 2020

- Fix auto-indentation rules.
- Add ability to download platform-specific releases of the CodeQL CLI if they are available.
- Fix handling of downloading prerelease versions of the CodeQL CLI.
- Add pagination for displaying non-interpreted results.

## 1.2.1 - 29 May 2020

- Better formatting and autoindentation when adding QLDoc comments to `.ql` and `.qll` files.
- Allow for more flexibility when opening a database in the workspace. A user can now choose the actual database folder, or the nested `db-*` folder.
- Add query history menu command for viewing corresponding SARIF file.
- Add ability for users to download databases directly from LGTM.com.

## 1.2.0 - 19 May 2020

- Enable 'Go to Definition' and 'Go to References' on source archive
  files in CodeQL databases. This is handled by a CodeQL query.
- Fix adding database archive files on Windows.
- Enable adding remote and local database archive files from the
  command palette.

## 1.1.5 - 15 May 2020

- Links in results are no longer underlined and monospaced.
- Add the ability to choose a database either from an archive, a folder, or from the internet.
- New icons for commands on the databases view.

## 1.1.4 - 13 May 2020

- Add the ability to download and install databases archives from the internet.

## 1.1.3 - 8 May 2020

- Add a suggestion in alerts view to view raw results, when there are
  raw results but no alerts.
- Add the ability to rename databases in the database view.
- Add the ability to open the directory in the filesystem
  of a database.

## 1.1.2 - 28 April 2020

- Implement syntax highlighting for the new `unique` aggregate.
- Implement XML syntax highlighting for `.qhelp` files.
- Add option to auto save queries before running them.
- Add new command in query history to view the query text of the
  selected query (note that this may be different from the current
  contents of the query file if the file has been edited).
- Add ability to sort CodeQL databases by name or by date added.

## 1.1.1 - 23 March 2020

- Fix quick evaluation in `.qll` files.
- Add new command in query history view to view the log file of a
  query.
- Request user acknowledgment before updating the CodeQL binaries.
- Warn when using the deprecated `codeql.cmd` launcher on Windows.

## 1.1.0 - 17 March 2020

- Add functionality for testing custom CodeQL queries by using the VS
  Code Test Explorer extension and `codeql test`. See the documentation for
  more details.
- Add a "Show log" button to all information, error, and warning
  popups that will display the CodeQL extension log.
- Display a message when a query times out.
- Show canceled queries in query history.
- Improve error messages when attempting to run non-query files.

## 1.0.6 - 28 February 2020

- Add command to restart query server.
- Enable support for future minor upgrades to the CodeQL CLI.

## 1.0.5 - 13 February 2020

- Add an icon next to any failed query runs in the query history
  view.
- Add the ability to sort alerts by alert message.

## 1.0.4 - 24 January 2020

- Disable word-based autocomplete by default.
- Add command `CodeQL: Quick Query` for easy query creation without
  having to choose a place in the filesystem to store the query file.

## 1.0.3 - 13 January 2020

- Reduce the frequency of CodeQL CLI update checks to help avoid hitting GitHub API limits of 60 requests per
  hour for unauthenticated IPs.
- Fix sorting of result sets with names containing special characters.

## 1.0.2 - 13 December 2019

- Fix rendering of negative numbers in results.
- Allow customization of query history labels from settings and from
  query history view context menu.
- Show number of results in results view.
- Add commands `CodeQL: Show Next Step on Path` and `CodeQL: Show Previous Step on Path` for navigating the steps on the currently
  shown path result.

## 1.0.1 - 21 November 2019

- Change `codeQL.cli.executablePath` to a per-machine setting, so it can no longer be set at the user or workspace level. This helps prevent arbitrary code execution when using a VS Code workspace from an untrusted source.
- Improve the highlighting of the selected query result within the source code.
- Improve the performance of switching between result tables in the CodeQL Query Results view.
- Fix the automatic upgrading of CodeQL databases when using upgrade scripts from the workspace.
- Allow removal of items from the CodeQL Query History view.

## 1.0.0 - 14 November 2019

Initial release of CodeQL for Visual Studio Code.<|MERGE_RESOLUTION|>--- conflicted
+++ resolved
@@ -3,10 +3,6 @@
 ## [UNRELEASED]
 
 - Add a CodeLens to make the Quick Evaluation command more accessible. Click the `Quick Evaluation` prompt above a predicate definition in the editor to evaluate that predicate on its own. [#1035](https://github.com/github/vscode-codeql/pull/1035)
-<<<<<<< HEAD
-  
-=======
->>>>>>> a39e47ff
 - Fix a bug where the _Alerts_ option would show in the results view even if there is no alerts table available. [#1038](https://github.com/github/vscode-codeql/pull/1038)
 
 ## 1.5.8 - 2 December 2021
