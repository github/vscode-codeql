# CodeQL for Visual Studio Code: Changelog

## [UNRELEASED]

<<<<<<< HEAD
- Fix a bug where the query to Find Definitions in database source files would not be cancelled appropriately. [#2885](https://github.com/github/vscode-codeql/pull/2885)
=======
- Fix a bug where the query server was restarted twice after configuration changes. [#2884](https://github.com/github/vscode-codeql/pull/2884).
>>>>>>> 558b9329

## 1.9.1 - 29 September 2023

- Add warning when using a VS Code version older than 1.82.0. [#2854](https://github.com/github/vscode-codeql/pull/2854)
- Fix a bug when parsing large evaluation log summaries. [#2858](https://github.com/github/vscode-codeql/pull/2858)
- Right-align and format numbers in raw result tables. [#2864](https://github.com/github/vscode-codeql/pull/2864)
- Remove rate limit warning notifications when using Code Search to add repositories to a variant analysis list. [#2812](https://github.com/github/vscode-codeql/pull/2812)

## 1.9.0 - 19 September 2023

- Release the [CodeQL model editor](https://codeql.github.com/docs/codeql/codeql-for-visual-studio-code/using-the-codeql-model-editor) to create CodeQL model packs for Java frameworks. Open the editor using the "CodeQL: Open CodeQL Model Editor (Beta)" command. [#2823](https://github.com/github/vscode-codeql/pull/2823)

## 1.8.12 - 11 September 2023

- Fix a bug where variant analysis queries would fail for queries in the `codeql/java-queries` query pack. [#2786](https://github.com/github/vscode-codeql/pull/2786)

## 1.8.11 - 7 September 2023

- Update how variant analysis results are displayed. For queries with ["path-problem" or "problem" `@kind`](https://codeql.github.com/docs/writing-codeql-queries/metadata-for-codeql-queries/#metadata-properties), you can choose to display the results as rendered alerts or as a table of raw results. For queries with any other `@kind`, the results are displayed as a table. [#2745](https://github.com/github/vscode-codeql/pull/2745) & [#2749](https://github.com/github/vscode-codeql/pull/2749)
- When running variant analyses, don't download artifacts for repositories with no results. [#2736](https://github.com/github/vscode-codeql/pull/2736)
- Group the extension settings, so that they're easier to find in the Settings UI. [#2706](https://github.com/github/vscode-codeql/pull/2706)

## 1.8.10 - 15 August 2023

- Add a code lens to make the `CodeQL: Open Referenced File` command more discoverable. Click the "Open referenced file" prompt in a `.qlref` file to jump to the referenced `.ql` file. [#2704](https://github.com/github/vscode-codeql/pull/2704)

## 1.8.9 - 3 August 2023

- Remove "last updated" information and sorting from variant analysis results view. [#2637](https://github.com/github/vscode-codeql/pull/2637)
- Links to code on GitHub now include column numbers as well as line numbers. [#2406](https://github.com/github/vscode-codeql/pull/2406)
- No longer highlight trailing commas for jump to definition.  [#2615](https://github.com/github/vscode-codeql/pull/2615)
- Fix a bug where the QHelp preview page was not being refreshed after changes to the underlying `.qhelp` file. [#2660](https://github.com/github/vscode-codeql/pull/2660)

## 1.8.8 - 17 July 2023

- Remove support for CodeQL CLI versions older than 2.9.4. [#2610](https://github.com/github/vscode-codeql/pull/2610)
- Implement syntax highlighting for the `additional` and `default` keywords. [#2609](https://github.com/github/vscode-codeql/pull/2609)

## 1.8.7 - 29 June 2023

- Show a run button on the file tab for query files, that will start a local query. This button will only show when a local database is selected in the extension. [#2544](https://github.com/github/vscode-codeql/pull/2544)
- Add a `CodeQL: Quick Evaluation Count` command to generate the count summary statistics of the results set
  without spending the time to compute locations and strings. [#2475](https://github.com/github/vscode-codeql/pull/2475)

## 1.8.6 - 14 June 2023

- Add repositories to a variant analysis list with GitHub Code Search. [#2439](https://github.com/github/vscode-codeql/pull/2439) and [#2476](https://github.com/github/vscode-codeql/pull/2476)

## 1.8.5 - 6 June 2023

- Add settings `codeQL.variantAnalysis.defaultResultsFilter` and `codeQL.variantAnalysis.defaultResultsSort` for configuring how variant analysis results are filtered and sorted in the results view. The default is to show all repositories, and to sort by the number of results. [#2392](https://github.com/github/vscode-codeql/pull/2392)
- Fix bug to ensure error messages have complete stack trace in message logs. [#2425](https://github.com/github/vscode-codeql/pull/2425)
- Fix bug where the `CodeQL: Compare Query` command did not work for comparing quick-eval queries. [#2422](https://github.com/github/vscode-codeql/pull/2422)
- Update text of copy and export buttons in variant analysis results view to clarify that they only copy/export the selected/filtered results. [#2427](https://github.com/github/vscode-codeql/pull/2427)
- Add warning when using unsupported CodeQL CLI version. [#2428](https://github.com/github/vscode-codeql/pull/2428)
- Retry variant analysis results download if connection times out. [#2440](https://github.com/github/vscode-codeql/pull/2440)

## 1.8.4 - 3 May 2023

- Avoid repeated error messages when unable to monitor a variant analysis. [#2396](https://github.com/github/vscode-codeql/pull/2396)
- Fix bug where a variant analysis didn't display the `#select` results set correctly when the [query metadata](https://codeql.github.com/docs/writing-codeql-queries/about-codeql-queries/#query-metadata) didn't exactly match the query results. [#2395](https://github.com/github/vscode-codeql/pull/2395)
- On the variant analysis results page, show the count of successful analyses instead of completed analyses, and indicate the reason why analyses were not successful. [#2349](https://github.com/github/vscode-codeql/pull/2349)
- Fix bug where the "CodeQL: Set Current Database" command didn't always select the database. [#2384](https://github.com/github/vscode-codeql/pull/2384)

## 1.8.3 - 26 April 2023

- Added ability to filter repositories for a variant analysis to only those that have results [#2343](https://github.com/github/vscode-codeql/pull/2343)
- Add new configuration option to allow downloading databases from http, non-secure servers. [#2332](https://github.com/github/vscode-codeql/pull/2332)
- Remove title actions from the query history panel that depended on history items being selected. [#2350](https://github.com/github/vscode-codeql/pull/2350)

## 1.8.2 - 12 April 2023

- Fix bug where users could end up with the managed CodeQL CLI getting uninstalled during upgrades and not reinstalled. [#2294](https://github.com/github/vscode-codeql/pull/2294)
- Fix bug that was causing code flows to not get updated when switching between results. [#2288](https://github.com/github/vscode-codeql/pull/2288)
- Restart the CodeQL language server whenever the _CodeQL: Restart Query Server_ command is invoked. This avoids bugs where the CLI version changes to support new language features, but the language server is not updated. [#2238](https://github.com/github/vscode-codeql/pull/2238)
- Avoid requiring a manual restart of the query server when the [external CLI config file](https://docs.github.com/en/code-security/codeql-cli/using-the-codeql-cli/specifying-command-options-in-a-codeql-configuration-file#using-a-codeql-configuration-file) changes. [#2289](https://github.com/github/vscode-codeql/pull/2289)

## 1.8.1 - 23 March 2023

- Show data flow paths of a variant analysis in a new tab. [#2172](https://github.com/github/vscode-codeql/pull/2172) & [#2182](https://github.com/github/vscode-codeql/pull/2182)
- Show labels of entities in exported CSV results. [#2170](https://github.com/github/vscode-codeql/pull/2170)

## 1.8.0 - 9 March 2023

- Send telemetry about unhandled errors happening within the extension. [#2125](https://github.com/github/vscode-codeql/pull/2125)
- Enable multi-repository variant analysis. [#2144](https://github.com/github/vscode-codeql/pull/2144)

## 1.7.11 - 1 March 2023

- Enable collection of telemetry concerning interactions with UI elements, including buttons, links, and other inputs. [#2114](https://github.com/github/vscode-codeql/pull/2114)
- Prevent the automatic installation of CodeQL CLI version 2.12.3 to avoid a bug in the language server. CodeQL CLI 2.12.2 will be used instead. [#2126](https://github.com/github/vscode-codeql/pull/2126)

## 1.7.10 - 23 February 2023

- Fix bug that was causing unwanted error notifications.

## 1.7.9 - 20 February 2023

No user facing changes.

## 1.7.8 - 2 February 2023

- Renamed command "CodeQL: Run Query" to "CodeQL: Run Query on Selected Database". [#1962](https://github.com/github/vscode-codeql/pull/1962)
- Remove support for CodeQL CLI versions older than 2.7.6. [#1788](https://github.com/github/vscode-codeql/pull/1788)

## 1.7.7 - 13 December 2022

- Increase the required version of VS Code to 1.67.0. [#1662](https://github.com/github/vscode-codeql/pull/1662)

## 1.7.6 - 21 November 2022

- Warn users when their VS Code version is too old to support all features in the vscode-codeql extension. [#1674](https://github.com/github/vscode-codeql/pull/1674)

## 1.7.5 - 8 November 2022

- Fix a bug where the AST Viewer was not working unless the associated CodeQL library pack is in the workspace. [#1735](https://github.com/github/vscode-codeql/pull/1735)

## 1.7.4 - 29 October 2022

No user facing changes.

## 1.7.3 - 28 October 2022

- Fix a bug where databases may be lost if VS Code is restarted while the extension is being started up. [#1638](https://github.com/github/vscode-codeql/pull/1638)
- Add commands for navigating up, down, left, or right in the result viewer. Previously there were only commands for moving up and down the currently-selected path. We suggest binding keyboard shortcuts to these commands, for navigating the result viewer using the keyboard. [#1568](https://github.com/github/vscode-codeql/pull/1568)

## 1.7.2 - 14 October 2022

- Fix a bug where results created in older versions were thought to be unsuccessful. [#1605](https://github.com/github/vscode-codeql/pull/1605)

## 1.7.1 - 12 October 2022

- Fix a bug where it was not possible to add a database folder if the folder name starts with `db-`. [#1565](https://github.com/github/vscode-codeql/pull/1565)
- Ensure the results view opens in an editor column beside the currently active editor. [#1557](https://github.com/github/vscode-codeql/pull/1557)

## 1.7.0 - 20 September 2022

- Remove ability to download databases from LGTM. [#1467](https://github.com/github/vscode-codeql/pull/1467)
- Remove the ability to manually upgrade databases from the context menu on databases. Databases are non-destructively upgraded automatically so for most users this was not needed. For advanced users this is still available in the Command Palette. [#1501](https://github.com/github/vscode-codeql/pull/1501)
- Always restart the query server after a manual database upgrade. This avoids a bug in the query server where an invalid dbscheme was being retained in memory after an upgrade. [#1519](https://github.com/github/vscode-codeql/pull/1519)

## 1.6.12 - 1 September 2022

- Add ability for users to download databases directly from GitHub. [#1485](https://github.com/github/vscode-codeql/pull/1485)
- Fix a race condition that could cause a failure to open the evaluator log when running a query. [#1490](https://github.com/github/vscode-codeql/pull/1490)
- Fix an error when running a query with an older version of the CodeQL CLI. [#1490](https://github.com/github/vscode-codeql/pull/1490)

## 1.6.11 - 25 August 2022

No user facing changes.

## 1.6.10 - 9 August 2022

No user facing changes.

## 1.6.9 - 20 July 2022

No user facing changes.

## 1.6.8 - 29 June 2022

- Fix a bug where quick queries cannot be compiled if the core libraries are not in the workspace. [#1411](https://github.com/github/vscode-codeql/pull/1411)
- Fix a bug where quick evaluation of library files would display an error message when using CodeQL CLI v2.10.0. [#1412](https://github.com/github/vscode-codeql/pull/1412)

## 1.6.7 - 15 June 2022

- Prints end-of-query evaluator log summaries to the Query Log. [#1349](https://github.com/github/vscode-codeql/pull/1349)
- Be consistent about casing in Query History menu. [#1369](https://github.com/github/vscode-codeql/pull/1369)
- Fix quoting string columns in exported CSV results. [#1379](https://github.com/github/vscode-codeql/pull/1379)

## 1.6.6 - 17 May 2022

No user facing changes.

## 1.6.5 - 25 April 2022

- Re-enable publishing to open-vsx. [#1285](https://github.com/github/vscode-codeql/pull/1285)

## 1.6.4 - 6 April 2022

No user facing changes.

## 1.6.3 - 4 April 2022

- Fix a bug where the AST viewer was not synchronizing its selected node when the editor selection changes. [#1230](https://github.com/github/vscode-codeql/pull/1230)
- Avoid synchronizing the `codeQL.cli.executablePath` setting. [#1252](https://github.com/github/vscode-codeql/pull/1252)
- Open the directory in the finder/explorer (instead of just highlighting it) when running the "Open query directory" command from the query history view. [#1235](https://github.com/github/vscode-codeql/pull/1235)
- Ensure query label in the query history view changes are persisted across restarts. [#1235](https://github.com/github/vscode-codeql/pull/1235)
- Prints end-of-query evaluator log summaries to the Query Server Console. [#1264](https://github.com/github/vscode-codeql/pull/1264)

## 1.6.1 - 17 March 2022

No user facing changes.

## 1.6.0 - 7 March 2022

- Fix a bug where database upgrades could not be resolved if some of the target pack's dependencies are outside of the workspace. [#1138](https://github.com/github/vscode-codeql/pull/1138)
- Open the query server logs for query errors (instead of the extension log). This will make it easier to track down query errors. [#1158](https://github.com/github/vscode-codeql/pull/1158)
- Fix a bug where queries took a long time to run if there are no folders in the workspace. [#1157](https://github.com/github/vscode-codeql/pull/1157)
- [BREAKING CHANGE] The `codeQL.runningQueries.customLogDirectory` setting is deprecated and no longer has any function. Instead, all query log files will be stored in the query history directory, next to the query results. [#1178](https://github.com/github/vscode-codeql/pull/1178)
- Add a _Open query directory_ command for query items. This command opens the directory containing all artifacts for a query. [#1179](https://github.com/github/vscode-codeql/pull/1179)
- Add options to display evaluator logs for a given query run. Some information that was previously found in the query server output may now be found here. [#1186](https://github.com/github/vscode-codeql/pull/1186)

## 1.5.11 - 10 February 2022

- Fix a bug where invoking _View AST_ from the file explorer would not view the selected file. Instead it would view the active editor. Also, prevent the _View AST_ from appearing if the current selection includes a directory or multiple files. [#1113](https://github.com/github/vscode-codeql/pull/1113)
- Add query history items as soon as a query is run, including new icons for each history item. [#1094](https://github.com/github/vscode-codeql/pull/1094)
- Save query history items across restarts. Items will be saved for 30 days and can be overwritten by setting the `codeQL.queryHistory.ttl` configuration setting. [#1130](https://github.com/github/vscode-codeql/pull/1130)
- Allow in-progress query items to be cancelled from the query history view. [#1105](https://github.com/github/vscode-codeql/pull/1105)

## 1.5.10 - 25 January 2022

- Fix a bug where the results view moved column even when it was already visible. [#1070](https://github.com/github/vscode-codeql/pull/1070)
- Add packaging-related commands. _CodeQL: Download Packs_ downloads query packs from the package registry that can be run locally, and _CodeQL: Install Pack Dependencies_ installs dependencies for packs in your workspace. [#1076](https://github.com/github/vscode-codeql/pull/1076)

## 1.5.9 - 17 December 2021

- Avoid creating a third column when opening the results view. The results view will always open to the right of the active editor, unless the active editor is in the rightmost editor column. In that case open in the leftmost column. [#1037](https://github.com/github/vscode-codeql/pull/1037)
- Add a CodeLens to make the Quick Evaluation command more accessible. Click the `Quick Evaluation` prompt above a predicate definition in the editor to evaluate that predicate on its own. You can enable/disable this feature in the `codeQL.runningQueries.quickEvalCodelens` setting. [#1035](https://github.com/github/vscode-codeql/pull/1035) & [#1052](https://github.com/github/vscode-codeql/pull/1052)
- Fix a bug where the _Alerts_ option would show in the results view even if there is no alerts table available. [#1038](https://github.com/github/vscode-codeql/pull/1038)

## 1.5.8 - 2 December 2021

- Emit a more explicit error message when a user tries to add a database with an unzipped source folder to the workspace. [#1021](https://github.com/github/vscode-codeql/pull/1021)
- Ensure `src.zip` archives are used as the canonical source instead of `src` folders when importing databases. [#1025](https://github.com/github/vscode-codeql/pull/1025)

## 1.5.7 - 23 November 2021

- Fix the _CodeQL: Open Referenced File_ command for Windows systems. [#979](https://github.com/github/vscode-codeql/pull/979)
- Support large SARIF results files (>4GB) without crashing VS Code. [#1004](https://github.com/github/vscode-codeql/pull/1004)
- Fix a bug that shows 'Set current database' when hovering over the currently selected database in the databases view. [#976](https://github.com/github/vscode-codeql/pull/976)
- Fix a bug with importing large databases. Databases over 4GB can now be imported directly from LGTM or from a zip file. This functionality is only available when using CodeQL CLI version 2.6.0 or later. [#971](https://github.com/github/vscode-codeql/pull/971)
- Replace certain control codes (`U+0000` - `U+001F`) with their corresponding control labels (`U+2400` - `U+241F`) in the results view. [#963](https://github.com/github/vscode-codeql/pull/963)
- Allow case-insensitive project slugs for GitHub repositories when adding a CodeQL database from LGTM. [#978](https://github.com/github/vscode-codeql/pull/961)
- Add a _CodeQL: Preview Query Help_ command to generate Markdown previews of `.qhelp` query help files. This command should only be run in trusted workspaces. See [the CodeQL CLI docs](https://codeql.github.com/docs/codeql-cli/testing-query-help-files) for more information about query help. [#988](https://github.com/github/vscode-codeql/pull/988)
- Make "Open Referenced File" command accessible from the active editor menu. [#989](https://github.com/github/vscode-codeql/pull/989)
- Fix a bug where result set names in the result set drop-down were disappearing when viewing a sorted table. [#1007](https://github.com/github/vscode-codeql/pull/1007)
- Allow query result locations with 0 as the end column value. These are treated as the first column in the line. [#1002](https://github.com/github/vscode-codeql/pull/1002)

## 1.5.6 - 07 October 2021

- Add progress messages to LGTM download option. This makes the two-step process (selecting a project, then selecting a language) more clear. [#960](https://github.com/github/vscode-codeql/pull/960)
- Remove line about selecting a language from the dropdown when downloading database from LGTM. This makes the download progress visible when the popup is not expanded. [#957](https://github.com/github/vscode-codeql/pull/957)
- Fix a bug where copying the version information fails when a CodeQL CLI cannot be found. [#958](https://github.com/github/vscode-codeql/pull/958)
- Avoid a race condition when deleting databases that can cause occasional errors. [#959](https://github.com/github/vscode-codeql/pull/959)
- Update CodeQL logos. [#965](https://github.com/github/vscode-codeql/pull/965)

## 1.5.5 - 08 September 2021

- Fix bug where a query is sometimes run before the file is saved. [#947](https://github.com/github/vscode-codeql/pull/947)
- Fix broken contextual queries, including _View AST_. [#949](https://github.com/github/vscode-codeql/pull/949)

## 1.5.4 - 02 September 2021

- Add support for filename pattern in history view. [#930](https://github.com/github/vscode-codeql/pull/930)
- Add an option _View Results (CSV)_ to view the results of a non-alert query. The existing options for alert queries have been renamed to _View Alerts_ to avoid confusion. [#929](https://github.com/github/vscode-codeql/pull/929)
- Allow users to specify the number of paths to display for each alert. [#931](https://github.com/github/vscode-codeql/pull/931)
- Adjust pagination controls in _CodeQL Query Results_ to always be visible [#936](https://github.com/github/vscode-codeql/pull/936)
- Fix bug where _View AST_ fails due to recent refactoring in the standard library and query packs. [#939](https://github.com/github/vscode-codeql/pull/939)

## 1.5.3 - 18 August 2021

- Add a command _CodeQL: Run Query on Multiple Databases_, which lets users select multiple databases to run a query on. [#898](https://github.com/github/vscode-codeql/pull/898)
- Autodetect what language a query targets. This refines the _CodeQL: Run Query on Multiple Databases_ command to only show relevant databases. [#915](https://github.com/github/vscode-codeql/pull/915)
- Adjust test log output to display diffs only when comparing failed test results with expected test results. [#920](https://github.com/github/vscode-codeql/pull/920)

## 1.5.2 - 13 July 2021

- Add the _Add Database Source to Workspace_ command to the right-click context menu in the databases view. This lets users re-add a database's source folder to the workspace and browse the source code. [#891](https://github.com/github/vscode-codeql/pull/891)
- Fix markdown rendering in the description of the `codeQL.cli.executablePath` setting. [#908](https://github.com/github/vscode-codeql/pull/908)
- Fix the _Open Query Results_ command in the query history view. [#909](https://github.com/github/vscode-codeql/pull/909)

## 1.5.1 - 23 June 2021

No user facing changes.

## 1.5.0 - 14 June 2021

- Display CodeQL CLI version being downloaded during an upgrade. [#862](https://github.com/github/vscode-codeql/pull/862)
- Display a helpful message and link to documentation when a query produces no results. [#866](https://github.com/github/vscode-codeql/pull/866)
- Refresh test databases automatically after a test run. [#868](https://github.com/github/vscode-codeql/pull/868)
- Allow users to specify a custom directory for storing query server logs (`codeQL.runningQueries.customLogDirectory`). The extension will not delete these logs automatically. [#863](https://github.com/github/vscode-codeql/pull/863)
- Support the VS Code [Workspace Trust feature](https://code.visualstudio.com/docs/editor/workspace-trust). This extension is now enabled in untrusted workspaces, but it restricts commands that contain arbitrary paths. [#861](https://github.com/github/vscode-codeql/pull/861)
- Allow the `codeQL.cli.executablePath` configuration setting to be set in workspace-scoped configuration files. This means that each workspace can now specify its own CodeQL CLI compiler, a feature that is unblocked due to implementing Workspace Trust. [#861](https://github.com/github/vscode-codeql/pull/861)

## 1.4.8 - 05 May 2021

- Copy version information to the clipboard when a user clicks the CodeQL section of the status bar. [#845](https://github.com/github/vscode-codeql/pull/845)
- Ensure changes in directories that contain tests will be properly updated in the test explorer. [#846](https://github.com/github/vscode-codeql/pull/846)
- Remind users to choose a language when downloading a database from LGTM. [#852](https://github.com/github/vscode-codeql/pull/852)

## 1.4.7 - 23 April 2021

- Fix a bug that prevented the results view from being loaded. [#842](https://github.com/github/vscode-codeql/pull/842)

## 1.4.6 - 21 April 2021

- Avoid showing an error popup when running a query with `@kind table` metadata. [#814](https://github.com/github/vscode-codeql/pull/814)
- Add an option to jump from a .qlref file to the .ql file it references. [#815](https://github.com/github/vscode-codeql/pull/815)
- Avoid opening the results panel when a database is deleted. [#831](https://github.com/github/vscode-codeql/pull/831)
- Forward all query metadata to the CLI when interpreting results. [#838](https://github.com/github/vscode-codeql/pull/838)

## 1.4.5 - 22 March 2021

- Avoid showing an error popup when user runs a query without `@kind` metadata. [#801](https://github.com/github/vscode-codeql/pull/801)
- Fix running of tests when the `ms-python` extension is installed. [#803](https://github.com/github/vscode-codeql/pull/803)

## 1.4.4 - 19 March 2021

- Introduce evaluator options for saving intermediate results to the disk cache (`codeQL.runningQueries.saveCache`) and for limiting the size of this cache (`codeQL.runningQueries.cacheSize`). [#778](https://github.com/github/vscode-codeql/pull/778)
- Respect the `codeQL.runningQueries.numberOfThreads` setting when creating SARIF files during result interpretation. [#771](https://github.com/github/vscode-codeql/pull/771)
- Allow using raw LGTM project slugs for fetching LGTM databases. [#769](https://github.com/github/vscode-codeql/pull/769)
- Better error messages when BQRS interpretation fails to produce SARIF. [#770](https://github.com/github/vscode-codeql/pull/770)
- Implement sorting of the query history view by name, date, and results count. [#777](https://github.com/github/vscode-codeql/pull/777)
- Add a configuration option to pass additional arguments to the CLI when running tests. [#785](https://github.com/github/vscode-codeql/pull/785)
- Introduce option to view query results as CSV. [#784](https://github.com/github/vscode-codeql/pull/784)
- Add some snippets for commonly used QL statements. [#782](https://github.com/github/vscode-codeql/pull/782)
- More descriptive error messages on QL test failures. [#788](https://github.com/github/vscode-codeql/pull/788)

## 1.4.3 - 22 February 2021

- Avoid displaying an error when removing orphaned databases and the storage folder does not exist. [#748](https://github.com/github/vscode-codeql/pull/748)
- Add better error messages when AST Viewer is unable to create an AST. [#753](https://github.com/github/vscode-codeql/pull/753)
- Cache AST viewing operations so that subsequent calls to view the AST of a single file will be extremely fast. [#753](https://github.com/github/vscode-codeql/pull/753)
- Ensure CodeQL version in status bar updates correctly when version changes. [#754](https://github.com/github/vscode-codeql/pull/754)
- Avoid deleting the quick query file when it is re-opened. [#747](https://github.com/github/vscode-codeql/pull/747)

## 1.4.2 - 2 February 2021

- Add a status bar item for the CodeQL CLI to show the current version. [#741](https://github.com/github/vscode-codeql/pull/741)
- Fix version constraint for flagging CLI support of non-destructive updates. [#744](https://github.com/github/vscode-codeql/pull/744)
- Add a _More Information_ button in the telemetry popup that opens the [telemetry documentation](https://codeql.github.com/docs/codeql-for-visual-studio-code/about-telemetry-in-codeql-for-visual-studio-code) in a browser tab. [#742](https://github.com/github/vscode-codeql/pull/742)

## 1.4.1 - 29 January 2021

- Reword the telemetry modal dialog box. [#738](https://github.com/github/vscode-codeql/pull/738)

## 1.4.0 - 29 January 2021

- Fix bug where databases are not reregistered when the query server restarts. [#734](https://github.com/github/vscode-codeql/pull/734)
- Fix bug where upgrade requests were erroneously being marked as failed. [#734](https://github.com/github/vscode-codeql/pull/734)
- On a strictly opt-in basis, collect anonymized usage data from the VS Code extension, helping improve CodeQL's usability and performance. See the [telemetry documentation](https://codeql.github.com/docs/codeql-for-visual-studio-code/about-telemetry-in-codeql-for-visual-studio-code) for more information on exactly what data is collected and what it is used for. [#611](https://github.com/github/vscode-codeql/pull/611)

## 1.3.10 - 20 January 2021

- Include the full stack in error log messages to help with debugging. [#726](https://github.com/github/vscode-codeql/pull/726)

## 1.3.9 - 12 January 2021

- No changes visible to end users.

## 1.3.8 - 17 December 2020

- Ensure databases are unlocked when removing them from the workspace. This will ensure that after a database is removed from VS Code, queries can be run on it from the command line without restarting the IDE. Requires CodeQL CLI 2.4.1 or later. [#681](https://github.com/github/vscode-codeql/pull/681)
- Fix bug when removing databases where sometimes the source folder would not also be removed from the workspace or the database files would not be deleted from the workspace storage location. [#692](https://github.com/github/vscode-codeql/pull/692)
- Query results with no string representation will now be displayed with placeholder text in query results. Previously, they were omitted. [#694](https://github.com/github/vscode-codeql/pull/694)
- Add a label for the language of a database in the databases view. This will only take effect for new databases created with the CodeQL CLI v2.4.1 or later. [#697](https://github.com/github/vscode-codeql/pull/697)
- Add clearer error message when running a query using a missing or invalid qlpack. [#702](https://github.com/github/vscode-codeql/pull/702)
- Add clearer error message when trying to run a command from the query history view if no item in the history is selected. [#702](https://github.com/github/vscode-codeql/pull/702)
- Fix a bug where it is not possible to download some database archives. This fix specifically addresses large archives and archives whose central directories do not align with file headers. [#700](https://github.com/github/vscode-codeql/pull/700)
- Avoid error dialogs when QL test discovery or database cleanup encounters a missing directory. [#706](https://github.com/github/vscode-codeql/pull/706)
- Add descriptive text and a link in the results view. [#711](https://github.com/github/vscode-codeql/pull/711)
- Fix the _Set Label_ command in the query history view. [#710](https://github.com/github/vscode-codeql/pull/710)
- Add the _CodeQL: View AST_ command to the right-click context menu when a source file in a database source archive is open in the editor. [#712](https://github.com/github/vscode-codeql/pull/712)

## 1.3.7 - 24 November 2020

- Editors opened by navigating from the results view are no longer opened in _preview mode_. Now they are opened as a persistent editor. [#630](https://github.com/github/vscode-codeql/pull/630)
- When comparing the results of a failed QL test run and the `.expected` file does not exist, an empty `.expected` file is created and compared against the `.actual` file. [#669](https://github.com/github/vscode-codeql/pull/669)
- Alter structure of the _Test Explorer_ tree. It now follows the structure of the filesystem instead of the QL Packs. [#624](https://github.com/github/vscode-codeql/pull/624)
- Alter structure of the _Test Explorer_ tree. It now follows the structure of the filesystem instead of the QL Packs. [#624](https://github.com/github/vscode-codeql/pull/624)
- Add more structured output for tests. [#626](https://github.com/github/vscode-codeql/pull/626)
- Whenever the extension restarts, orphaned databases will be cleaned up. These are databases whose files are located inside of the extension's storage area, but are not imported into the workspace.
- After renaming a database, the database list is re-sorted. [#685](https://github.com/github/vscode-codeql/pull/685)
- Add a `codeQl.resultsDisplay.pageSize` setting to configure the number of results displayed in a single results view page. Increase the default page size from 100 to 200. [#686](https://github.com/github/vscode-codeql/pull/686)
- Update the AST Viewer to include edge labels (if available) in addition to the target node labels. So far, only C/C++ databases take advantage of this change. [#688](https://github.com/github/vscode-codeql/pull/688)

## 1.3.6 - 4 November 2020

- Fix URI encoding for databases that were created with special characters in their paths. [#648](https://github.com/github/vscode-codeql/pull/648)
- Disable CodeQL Test commands from the command palette [#667](https://github.com/github/vscode-codeql/pull/667)
- Fix display of booleans in results view. [#657](https://github.com/github/vscode-codeql/pull/657)
- Avoid recursive selection changes in AST Viewer. [#668](https://github.com/github/vscode-codeql/pull/668)

## 1.3.5 - 27 October 2020

- Fix a bug where archived source folders for databases were not showing any contents.
- Fix URI encoding for databases that were created with special characters in their paths.

## 1.3.4 - 22 October 2020

- Add friendly welcome message when the databases view is empty.
- Add open query, open results, and remove query commands in the query history view title bar.
- The maximum number of simultaneous queries launchable by the `CodeQL: Run Queries in Selected Files` command is now configurable by changing the `codeQL.runningQueries.maxQueries` setting.
- Allow simultaneously run queries to be canceled in a single-click.
- Prevent multiple upgrade dialogs from appearing when running simultaneous queries on upgradeable databases.
- Fix sorting of results. Some pages of results would have the wrong sort order and columns.
- Remember previous sort order when reloading query results.
- Fix proper escaping of backslashes in SARIF message strings.
- Allow setting `codeQL.runningQueries.numberOfThreads` and `codeQL.runningTests.numberOfThreads` to 0, (which is interpreted as 'use one thread per core on the machine').
- Clear the problems view of all CodeQL query results when a database is removed.
- Add a `View DIL` command on query history items. This opens a text editor containing the Datalog Intermediary Language representation of the compiled query.
- Remove feature flag for the AST Viewer. For more information on how to use the AST Viewer, [see the documentation](https://help.semmle.com/codeql/codeql-for-vscode/procedures/exploring-the-structure-of-your-source-code.html).
- The `codeQL.runningTests.numberOfThreads` setting is now used correctly when running tests.
- Alter structure of the _Test Explorer_ tree. It now follows the structure of the filesystem instead of the qlpacks.
- Ensure output of CodeQL test runs includes compilation error messages and test failure messages.

## 1.3.3 - 16 September 2020

- Fix display of raw results entities with label but no url.
- Fix bug where sort order is forgotten when changing raw results page.
- Avoid showing a location link in results view when a result item has an empty location.

## 1.3.2 - 12 August 2020

- Fix error with choosing qlpack search path.
- Fix pagination when there are no results.
- Suppress database downloaded from URL message when action canceled.
- Fix QL test discovery to avoid showing duplicate tests in the test explorer.
- Enable pagination of query results
- Add experimental AST Viewer for Go and C++. To enable, add `"codeQL.experimentalAstViewer": true` to the user settings file.

## 1.3.1 - 7 July 2020

- Fix unzipping of large files.
- Ensure compare order is consistent when selecting two queries to compare. The first query selected is always the _from_ query and the query selected later is always the _to_ query.
- Ensure added databases have zipped source locations for databases added as archives or downloaded from the internet.
- Fix bug where it is not possible to add databases starting with `db-*`.
- Change styling of pagination section of the results page.
- Fix display of query text for stored quick queries.

## 1.3.0 - 22 June 2020

- Report error when selecting invalid database.
- Add descriptive message for database archive import failure.
- Respect VS Code's i18n locale setting when formatting dates and sorting strings.
- Allow the opening of large SARIF files externally from VS Code.
- Add new 'CodeQL: Compare Query' command that shows the differences between two queries.
- Allow multiple items in the query history view to be removed in one operation.
- Allow multiple items in the databases view to be removed in one operation.
- Allow multiple items in the databases view to be upgraded in one operation.
- Allow multiple items in the databases view to have their external folders opened.
- Allow all selected queries to be run in one command from the file explorer.

## 1.2.2 - 8 June 2020

- Fix auto-indentation rules.
- Add ability to download platform-specific releases of the CodeQL CLI if they are available.
- Fix handling of downloading prerelease versions of the CodeQL CLI.
- Add pagination for displaying non-interpreted results.

## 1.2.1 - 29 May 2020

- Better formatting and autoindentation when adding QLDoc comments to `.ql` and `.qll` files.
- Allow for more flexibility when opening a database in the workspace. A user can now choose the actual database folder, or the nested `db-*` folder.
- Add query history menu command for viewing corresponding SARIF file.
- Add ability for users to download databases directly from LGTM.com.

## 1.2.0 - 19 May 2020

- Enable 'Go to Definition' and 'Go to References' on source archive
  files in CodeQL databases. This is handled by a CodeQL query.
- Fix adding database archive files on Windows.
- Enable adding remote and local database archive files from the
  command palette.

## 1.1.5 - 15 May 2020

- Links in results are no longer underlined and monospaced.
- Add the ability to choose a database either from an archive, a folder, or from the internet.
- New icons for commands on the databases view.

## 1.1.4 - 13 May 2020

- Add the ability to download and install databases archives from the internet.

## 1.1.3 - 8 May 2020

- Add a suggestion in alerts view to view raw results, when there are
  raw results but no alerts.
- Add the ability to rename databases in the database view.
- Add the ability to open the directory in the filesystem
  of a database.

## 1.1.2 - 28 April 2020

- Implement syntax highlighting for the new `unique` aggregate.
- Implement XML syntax highlighting for `.qhelp` files.
- Add option to auto save queries before running them.
- Add new command in query history to view the query text of the
  selected query (note that this may be different from the current
  contents of the query file if the file has been edited).
- Add ability to sort CodeQL databases by name or by date added.

## 1.1.1 - 23 March 2020

- Fix quick evaluation in `.qll` files.
- Add new command in query history view to view the log file of a
  query.
- Request user acknowledgment before updating the CodeQL binaries.
- Warn when using the deprecated `codeql.cmd` launcher on Windows.

## 1.1.0 - 17 March 2020

- Add functionality for testing custom CodeQL queries by using the VS
  Code Test Explorer extension and `codeql test`. See the documentation for
  more details.
- Add a "Show log" button to all information, error, and warning
  popups that will display the CodeQL extension log.
- Display a message when a query times out.
- Show canceled queries in query history.
- Improve error messages when attempting to run non-query files.

## 1.0.6 - 28 February 2020

- Add command to restart query server.
- Enable support for future minor upgrades to the CodeQL CLI.

## 1.0.5 - 13 February 2020

- Add an icon next to any failed query runs in the query history
  view.
- Add the ability to sort alerts by alert message.

## 1.0.4 - 24 January 2020

- Disable word-based autocomplete by default.
- Add command `CodeQL: Quick Query` for easy query creation without
  having to choose a place in the filesystem to store the query file.

## 1.0.3 - 13 January 2020

- Reduce the frequency of CodeQL CLI update checks to help avoid hitting GitHub API limits of 60 requests per
  hour for unauthenticated IPs.
- Fix sorting of result sets with names containing special characters.

## 1.0.2 - 13 December 2019

- Fix rendering of negative numbers in results.
- Allow customization of query history labels from settings and from
  query history view context menu.
- Show number of results in results view.
- Add commands `CodeQL: Show Next Step on Path` and `CodeQL: Show Previous Step on Path` for navigating the steps on the currently
  shown path result.

## 1.0.1 - 21 November 2019

- Change `codeQL.cli.executablePath` to a per-machine setting, so it can no longer be set at the user or workspace level. This helps prevent arbitrary code execution when using a VS Code workspace from an untrusted source.
- Improve the highlighting of the selected query result within the source code.
- Improve the performance of switching between result tables in the CodeQL Query Results view.
- Fix the automatic upgrading of CodeQL databases when using upgrade scripts from the workspace.
- Allow removal of items from the CodeQL Query History view.

## 1.0.0 - 14 November 2019

Initial release of CodeQL for Visual Studio Code.<|MERGE_RESOLUTION|>--- conflicted
+++ resolved
@@ -2,11 +2,8 @@
 
 ## [UNRELEASED]
 
-<<<<<<< HEAD
 - Fix a bug where the query to Find Definitions in database source files would not be cancelled appropriately. [#2885](https://github.com/github/vscode-codeql/pull/2885)
-=======
 - Fix a bug where the query server was restarted twice after configuration changes. [#2884](https://github.com/github/vscode-codeql/pull/2884).
->>>>>>> 558b9329
 
 ## 1.9.1 - 29 September 2023
 
