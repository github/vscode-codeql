--- conflicted
+++ resolved
@@ -2,14 +2,11 @@
 
 ## [UNRELEASED]
 
-<<<<<<< HEAD
 - Links to code on GitHub now include column numbers as well as line numbers. [#2406](https://github.com/github/vscode-codeql/pull/2406)
-=======
 - No longer highlight trailing commas for jump to definition.  [#2615](https://github.com/github/vscode-codeql/pull/2615)
 
 ## 1.8.8 - 17 July 2023
 
->>>>>>> add32960
 - Remove support for CodeQL CLI versions older than 2.9.4. [#2610](https://github.com/github/vscode-codeql/pull/2610)
 - Implement syntax highlighting for the `additional` and `default` keywords. [#2609](https://github.com/github/vscode-codeql/pull/2609)
 
