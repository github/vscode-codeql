--- conflicted
+++ resolved
@@ -1,9 +1,5 @@
 import * as gulp from 'gulp';
-<<<<<<< HEAD
-import { compileEsbuild, watchEsbuild, copyViewCss, cleanOutput, watchCss, checkTypeScript, watchCheckTypeScript, compileEsbuildTests, watchEsbuildTests } from './typescript';
-=======
-import { compileTypeScript, watchTypeScript, cleanOutput } from './typescript';
->>>>>>> 84bd0297
+import { compileEsbuild, watchEsbuild, cleanOutput, checkTypeScript, watchCheckTypeScript, compileEsbuildTests, watchEsbuildTests } from './typescript';
 import { compileTextMateGrammar } from './textmate';
 import { copyTestData } from './tests';
 import { compileView, watchView } from './webpack';
@@ -14,11 +10,7 @@
   gulp.series(
     cleanOutput,
     gulp.parallel(
-<<<<<<< HEAD
-      compileEsbuild, compileTextMateGrammar, compileView, copyTestData, copyViewCss, checkTypeScript, compileEsbuildTests
-=======
-      compileTypeScript, compileTextMateGrammar, compileView, copyTestData
->>>>>>> 84bd0297
+      compileEsbuild, compileTextMateGrammar, compileView, copyTestData, checkTypeScript, compileEsbuildTests
     )
   );
 
@@ -31,13 +23,9 @@
   copyTestData,
   injectAppInsightsKey,
   compileView,
-<<<<<<< HEAD
-  watchCss,
   checkTypeScript,
   watchCheckTypeScript,
   compileEsbuildTests,
   watchEsbuildTests,
-=======
->>>>>>> 84bd0297
 };
 export default gulp.series(buildWithoutPackage, injectAppInsightsKey, packageExtension);