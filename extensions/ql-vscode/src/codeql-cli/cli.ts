--- conflicted
+++ resolved
@@ -1853,17 +1853,16 @@
   public static CLI_VERSION_GLOBAL_CACHE = new SemVer("2.12.4");
 
   /**
-<<<<<<< HEAD
+   * CLI version where the query server supports quick-eval count mode.
+   */
+  public static CLI_VERSION_WITH_QUICK_EVAL_COUNT = new SemVer("2.13.3");
+
+  /**
    * CLI version where the langauge server supports visisbility change notifications.
    */
   public static CLI_VERSION_WITH_VISIBILITY_NOTIFICATIONS = new SemVer(
     "2.14.0",
   );
-=======
-   * CLI version where the query server supports quick-eval count mode.
-   */
-  public static CLI_VERSION_WITH_QUICK_EVAL_COUNT = new SemVer("2.13.3");
->>>>>>> 66d233d6
 
   constructor(private readonly cli: CodeQLCliServer) {
     /**/
@@ -1939,15 +1938,15 @@
     return this.isVersionAtLeast(CliVersionConstraint.CLI_VERSION_GLOBAL_CACHE);
   }
 
-<<<<<<< HEAD
   async supportsVisibilityNotifications() {
     return this.isVersionAtLeast(
       CliVersionConstraint.CLI_VERSION_WITH_VISIBILITY_NOTIFICATIONS,
-=======
+    );
+  }
+
   async supportsQuickEvalCount() {
     return this.isVersionAtLeast(
       CliVersionConstraint.CLI_VERSION_WITH_QUICK_EVAL_COUNT,
->>>>>>> 66d233d6
     );
   }
 }