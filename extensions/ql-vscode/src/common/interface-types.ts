--- conflicted
+++ resolved
@@ -737,14 +737,13 @@
   path: string;
 }
 
-<<<<<<< HEAD
 interface OpenActionsLogsMessage {
   t: "openActionsLogs";
   variantAnalysisId: number;
-=======
+}
+
 interface StopEvaluationRunMessage {
   t: "stopEvaluationRun";
->>>>>>> 3f817b3c
 }
 
 export type ToModelAlertsMessage =
@@ -756,8 +755,5 @@
 export type FromModelAlertsMessage =
   | CommonFromViewMessages
   | OpenModelPackMessage
-<<<<<<< HEAD
-  | OpenActionsLogsMessage;
-=======
-  | StopEvaluationRunMessage;
->>>>>>> 3f817b3c
+  | OpenActionsLogsMessage
+  | StopEvaluationRunMessage;