--- conflicted
+++ resolved
@@ -1091,11 +1091,8 @@
     ...getCommands(),
     ...qhm.getCommands(),
     ...variantAnalysisManager.getCommands(),
-<<<<<<< HEAD
     ...databaseUI.getCommands(),
-=======
     ...dbModule.getCommands(),
->>>>>>> 3c229d24
   };
 
   for (const [commandName, command] of Object.entries(allCommands)) {
