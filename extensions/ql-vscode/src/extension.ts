--- conflicted
+++ resolved
@@ -16,25 +16,10 @@
   QuickPickItem,
   Range,
   workspace,
-<<<<<<< HEAD
-  ProviderResult
-} from 'vscode';
-import { LanguageClient } from 'vscode-languageclient/node';
-import * as os from 'os';
-import * as fs from 'fs-extra';
-import * as path from 'path';
-import * as tmp from 'tmp-promise';
-import { testExplorerExtensionId, TestHub } from 'vscode-test-adapter-api';
-
-import { AstViewer } from './astViewer';
-import * as archiveFilesystemProvider from './archive-filesystem-provider';
-import QuickEvalCodeLensProvider from './quickEvalCodeLensProvider';
-import { CodeQLCliServer, CliVersionConstraint } from './cli';
-=======
   ProviderResult,
   version as vscodeVersion,
 } from "vscode";
-import { LanguageClient } from "vscode-languageclient";
+import { LanguageClient } from "vscode-languageclient/node";
 import * as os from "os";
 import * as fs from "fs-extra";
 import * as path from "path";
@@ -46,7 +31,6 @@
 import * as archiveFilesystemProvider from "./archive-filesystem-provider";
 import QuickEvalCodeLensProvider from "./quickEvalCodeLensProvider";
 import { CodeQLCliServer, CliVersionConstraint } from "./cli";
->>>>>>> f6613867
 import {
   CliConfigListener,
   DistributionConfigListener,
@@ -1437,17 +1421,11 @@
 
   ctx.subscriptions.push(new SummaryLanguageSupport());
 
-<<<<<<< HEAD
-  void logger.log('Starting language server.');
+  void logger.log("Starting language server.");
   await client.start();
   ctx.subscriptions.push({
     dispose: () => { void client.stop(); }
   });
-=======
-  void logger.log("Starting language server.");
-  ctx.subscriptions.push(client.start());
-
->>>>>>> f6613867
   // Jump-to-definition and find-references
   void logger.log("Registering jump-to-definition handlers.");
 
