--- conflicted
+++ resolved
@@ -953,63 +953,6 @@
   );
 
   ctx.subscriptions.push(
-    commandRunnerWithProgress(
-<<<<<<< HEAD
-      "codeQL.chooseDatabaseFolder",
-      (progress: ProgressCallback, token: CancellationToken) =>
-        databaseUI.chooseDatabaseFolder(progress, token),
-      {
-        title: "Choose a Database from a Folder",
-      },
-    ),
-  );
-  ctx.subscriptions.push(
-    commandRunnerWithProgress(
-      "codeQL.chooseDatabaseArchive",
-      (progress: ProgressCallback, token: CancellationToken) =>
-        databaseUI.chooseDatabaseArchive(progress, token),
-      {
-        title: "Choose a Database from an Archive",
-      },
-    ),
-  );
-  ctx.subscriptions.push(
-    commandRunnerWithProgress(
-      "codeQL.chooseDatabaseGithub",
-      async (progress: ProgressCallback, token: CancellationToken) => {
-        await databaseUI.chooseDatabaseGithub(progress, token);
-      },
-      {
-        title: "Adding database from GitHub",
-      },
-    ),
-  );
-  ctx.subscriptions.push(
-    commandRunnerWithProgress(
-      "codeQL.chooseDatabaseInternet",
-      (progress: ProgressCallback, token: CancellationToken) =>
-        databaseUI.chooseDatabaseInternet(progress, token),
-
-      {
-        title: "Adding database from URL",
-=======
-      "codeQL.restartQueryServer",
-      async (progress: ProgressCallback, token: CancellationToken) => {
-        // We restart the CLI server too, to ensure they are the same version
-        cliServer.restartCliServer();
-        await qs.restartQueryServer(progress, token);
-        void showAndLogInformationMessage("CodeQL Query Server restarted.", {
-          outputLogger: queryServerLogger,
-        });
-      },
-      {
-        title: "Restarting Query Server",
->>>>>>> 71831fe4
-      },
-    ),
-  );
-
-  ctx.subscriptions.push(
     commandRunner("codeQL.copyVersion", async () => {
       const text = `CodeQL extension version: ${
         extension?.packageJSON.version
