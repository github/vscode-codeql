--- conflicted
+++ resolved
@@ -12,7 +12,6 @@
 import { generateMarkdown } from './remote-queries-markdown-generation';
 import { RemoteQuery } from './remote-query';
 import { AnalysisResults } from './shared/analysis-result';
-import { QueryHistoryInfo } from '../query-results';
 
 /**
  * Exports the results of the currently-selected remote query.
@@ -45,7 +44,10 @@
   if (exportFormat === gistOption) {
     await exportResultsToGist(ctx, query, analysesResults);
   } else if (exportFormat === localMarkdownOption) {
-    await exportResultsToLocalMarkdown(queryHistoryManager, queryHistoryItem, query, analysesResults);
+    const queryDirectoryPath = await queryHistoryManager.getQueryHistoryItemDirectory(
+      queryHistoryItem
+    );
+    await exportResultsToLocalMarkdown(queryDirectoryPath, query, analysesResults);
   }
 }
 
@@ -100,33 +102,28 @@
 
 /**
  * Converts the results of a remote query to markdown and saves the files locally
-<<<<<<< HEAD
- * in the query directory (where query results and metadata are also saved).
-=======
  * in the query directory (i.e. the workspace directory where query results and logs are saved).
->>>>>>> 91356310
  */
 async function exportResultsToLocalMarkdown(
-  queryHistoryManager: QueryHistoryManager,
-  queryHistoryItem: QueryHistoryInfo,
+  queryDirectoryPath: string,
   query: RemoteQuery,
   analysesResults: AnalysisResults[]
 ) {
   const markdownFiles = generateMarkdown(query, analysesResults, 'local');
-  const basePath = await queryHistoryManager.getQueryHistoryItemDirectory(
-    queryHistoryItem
-  );
+  const exportedResultsPath = path.join(queryDirectoryPath, 'exported-results');
+  await fs.ensureDir(exportedResultsPath);
   for (const markdownFile of markdownFiles) {
-    const filePath = path.join(basePath, `${markdownFile.fileName}.md`);
+    const filePath = path.join(exportedResultsPath, `${markdownFile.fileName}.md`);
     await fs.writeFile(filePath, markdownFile.content.join('\n'), 'utf8');
   }
-  const shouldOpenSummary = await showInformationMessageWithAction(
-    `Variant analysis results exported to \"${basePath}\".`,
+  const shouldOpenExportedResults = await showInformationMessageWithAction(
+    `Variant analysis results exported to \"${exportedResultsPath}\".`,
     'Open exported results'
   );
-  if (shouldOpenSummary) {
-    const summaryFilePath = path.join(basePath, '_summary.md');
+  if (shouldOpenExportedResults) {
+    const summaryFilePath = path.join(exportedResultsPath, '_summary.md');
     const summaryFile = await workspace.openTextDocument(summaryFilePath);
     await window.showTextDocument(summaryFile, ViewColumn.One);
+    await commands.executeCommand('revealFileInOS', Uri.file(summaryFilePath));
   }
 }