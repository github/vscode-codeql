import * as React from 'react';
import { Box, Link } from '@primer/react';
import { CellValue, RawResultSet, ResultSetSchema } from '../../pure/bqrs-cli-types';
import { tryGetRemoteLocation } from '../../pure/bqrs-utils';
import { useState } from 'react';
import TextButton from './TextButton';
import { convertNonPrintableChars } from '../../text-utils';

const numOfResultsInContractedMode = 5;

const Row = ({
  row,
  fileLinkPrefix
}: {
  row: CellValue[],
  fileLinkPrefix: string
}) => (
  <>
    {row.map((cell, cellIndex) => (
      <Box key={cellIndex}
        borderColor="border.default"
        borderStyle="solid"
        justifyContent="center"
        alignItems="center"
<<<<<<< HEAD
        p={2}>
        <Cell value={cell} fileLinkPrefix={fileLinkPrefix} />
=======
        p={2}
        sx={{ wordBreak: 'break-word' }}>
        <Cell value={cell} />
>>>>>>> 6339eeff
      </Box>
    ))}
  </>
);

const Cell = ({
  value,
  fileLinkPrefix
}: {
  value: CellValue,
  fileLinkPrefix: string
}) => {
  switch (typeof value) {
    case 'string':
    case 'number':
    case 'boolean':
      return <span>{convertNonPrintableChars(value.toString())}</span>;
    case 'object': {
      const url = tryGetRemoteLocation(value.url, fileLinkPrefix);
      return <Link href={url}>{convertNonPrintableChars(value.label)}</Link>;
    }
  }
};

const RawResultsTable = ({
  schema,
  results,
  fileLinkPrefix
}: {
  schema: ResultSetSchema,
  results: RawResultSet,
  fileLinkPrefix: string
}) => {
  const [tableExpanded, setTableExpanded] = useState(false);
  const numOfResultsToShow = tableExpanded ? results.rows.length : numOfResultsInContractedMode;
  const showButton = results.rows.length > numOfResultsInContractedMode;

  // Create n equal size columns. We use minmax(0, 1fr) because the
  // minimum width of 1fr is auto, not 0.
  // https://css-tricks.com/equal-width-columns-in-css-grid-are-kinda-weird/
  const gridTemplateColumns = `repeat(${schema.columns.length}, minmax(0, 1fr))`;

  return (
    <>
      <Box
        display="grid"
        gridTemplateColumns={gridTemplateColumns}
        maxWidth="45rem"
        p={2}>
        {results.rows.slice(0, numOfResultsToShow).map((row, rowIndex) => (
          <Row key={rowIndex} row={row} fileLinkPrefix={fileLinkPrefix} />
        ))}
      </Box>
      {
        showButton &&
        <TextButton size='x-small' onClick={() => setTableExpanded(!tableExpanded)}>
          {tableExpanded ? (<span>View less</span>) : (<span>View all</span>)}
        </TextButton>
      }
    </>
  );
};

export default RawResultsTable;<|MERGE_RESOLUTION|>--- conflicted
+++ resolved
@@ -22,14 +22,9 @@
         borderStyle="solid"
         justifyContent="center"
         alignItems="center"
-<<<<<<< HEAD
-        p={2}>
-        <Cell value={cell} fileLinkPrefix={fileLinkPrefix} />
-=======
         p={2}
         sx={{ wordBreak: 'break-word' }}>
-        <Cell value={cell} />
->>>>>>> 6339eeff
+        <Cell value={cell} fileLinkPrefix={fileLinkPrefix} />
       </Box>
     ))}
   </>
