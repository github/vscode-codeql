import {
  WebviewPanel,
  ExtensionContext,
  window as Window,
  ViewColumn,
  Uri,
  workspace,
} from 'vscode';
import * as path from 'path';
import * as vscode from 'vscode';
import * as fs from 'fs-extra';

import { tmpDir } from '../run-queries';
import {
  ToRemoteQueriesMessage,
  FromRemoteQueriesMessage,
  RemoteQueryDownloadLinkClickedMessage,
} from '../pure/interface-types';
import { Logger } from '../logging';
import { getHtmlForWebview } from '../interface-utils';
import { assertNever } from '../pure/helpers-pure';
import { AnalysisResult, RemoteQueryResult } from './remote-query-result';
import { RemoteQuery } from './remote-query';
import { RemoteQueryResult as RemoteQueryResultViewModel } from './shared/remote-query-result';
import { AnalysisResult as AnalysisResultViewModel } from './shared/remote-query-result';
<<<<<<< HEAD
import { downloadArtifactFromLink } from './gh-actions-api-client';
import { Credentials } from '../authentication';
import { showInformationMessageWithAction } from '../helpers';
=======
import { showAndLogWarningMessage } from '../helpers';
import { URLSearchParams } from 'url';
import { SHOW_QUERY_TEXT_MSG } from '../query-history';
>>>>>>> 72ff828b

export class RemoteQueriesInterfaceManager {
  private panel: WebviewPanel | undefined;
  private panelLoaded = false;
  private panelLoadedCallBacks: (() => void)[] = [];

  constructor(
    private ctx: ExtensionContext,
    private logger: Logger,
  ) {
    this.panelLoadedCallBacks.push(() => {
      void logger.log('Remote queries view loaded');
    });
  }

  async showResults(query: RemoteQuery, queryResult: RemoteQueryResult) {
    this.getPanel().reveal(undefined, true);

    await this.waitForPanelLoaded();
    await this.postMessage({
      t: 'setRemoteQueryResult',
      queryResult: this.buildViewModel(query, queryResult)
    });
  }

  /**
   * Builds up a model tailored to the view based on the query and result domain entities.
   * The data is cleaned up, sorted where necessary, and transformed to a format that
   * the view model can use. 
   * @param query Information about the query that was run.
   * @param queryResult The result of the query.
   * @returns A fully created view model.
   */
  private buildViewModel(query: RemoteQuery, queryResult: RemoteQueryResult): RemoteQueryResultViewModel {
    const queryFileName = path.basename(query.queryFilePath);
    const totalResultCount = queryResult.analysisResults.reduce((acc, cur) => acc + cur.resultCount, 0);
    const executionDuration = this.getDuration(queryResult.executionEndTime, query.executionStartTime);
    const analysisResults = this.buildAnalysisResults(queryResult.analysisResults);
    const affectedRepositories = queryResult.analysisResults.filter(r => r.resultCount > 0);

    return {
      queryTitle: query.queryName,
      queryFileName: queryFileName,
      queryFilePath: query.queryFilePath,
      queryText: query.queryText,
      totalRepositoryCount: query.repositories.length,
      affectedRepositoryCount: affectedRepositories.length,
      totalResultCount: totalResultCount,
      executionTimestamp: this.formatDate(query.executionStartTime),
      executionDuration: executionDuration,
      downloadLink: queryResult.allResultsDownloadLink,
      results: analysisResults
    };
  }

  getPanel(): WebviewPanel {
    if (this.panel == undefined) {
      const { ctx } = this;
      const panel = (this.panel = Window.createWebviewPanel(
        'remoteQueriesView',
        'Remote Query Results',
        { viewColumn: ViewColumn.Active, preserveFocus: true },
        {
          enableScripts: true,
          enableFindWidget: true,
          retainContextWhenHidden: true,
          localResourceRoots: [
            Uri.file(tmpDir.name),
            Uri.file(path.join(this.ctx.extensionPath, 'out')),
          ],
        }
      ));
      this.panel.onDidDispose(
        () => {
          this.panel = undefined;
        },
        null,
        ctx.subscriptions
      );

      const scriptPathOnDisk = Uri.file(
        ctx.asAbsolutePath('out/remoteQueriesView.js')
      );

      const stylesheetPathOnDisk = Uri.file(
        ctx.asAbsolutePath('out/remote-queries/view/remoteQueries.css')
      );

      panel.webview.html = getHtmlForWebview(
        panel.webview,
        scriptPathOnDisk,
        stylesheetPathOnDisk
      );
      panel.webview.onDidReceiveMessage(
        async (e) => this.handleMsgFromView(e),
        undefined,
        ctx.subscriptions
      );
    }
    return this.panel;
  }

  private waitForPanelLoaded(): Promise<void> {
    return new Promise((resolve) => {
      if (this.panelLoaded) {
        resolve();
      } else {
        this.panelLoadedCallBacks.push(resolve);
      }
    });
  }

  private async openFile(filePath: string) {
    try {
      const textDocument = await workspace.openTextDocument(filePath);
      await Window.showTextDocument(textDocument, ViewColumn.One);
    } catch (error) {
      void showAndLogWarningMessage(`Could not open file: ${filePath}`);
    }
  }

  private async openVirtualFile(text: string) {
    try {
      const params = new URLSearchParams({
        queryText: encodeURIComponent(SHOW_QUERY_TEXT_MSG + text)
      });
      const uri = Uri.parse(
        `remote-query:query-text.ql?${params.toString()}`,
        true
      );
      const doc = await workspace.openTextDocument(uri);
      await Window.showTextDocument(doc, { preview: false });
    } catch (error) {
      void showAndLogWarningMessage('Could not open query text');
    }
  }

  private async handleMsgFromView(
    msg: FromRemoteQueriesMessage
  ): Promise<void> {
    switch (msg.t) {
      case 'remoteQueryLoaded':
        this.panelLoaded = true;
        this.panelLoadedCallBacks.forEach((cb) => cb());
        this.panelLoadedCallBacks = [];
        break;
      case 'remoteQueryError':
        void this.logger.log(
          `Remote query error: ${msg.error}`
        );
        break;
<<<<<<< HEAD
      case 'remoteQueryDownloadLinkClicked':
        await this.handleDownloadLinkClicked(msg);
=======
      case 'openFile':
        await this.openFile(msg.filePath);
        break;
      case 'openVirtualFile':
        await this.openVirtualFile(msg.queryText);
>>>>>>> 72ff828b
        break;
      default:
        assertNever(msg);
    }
  }

  private async handleDownloadLinkClicked(msg: RemoteQueryDownloadLinkClickedMessage): Promise<void> {
    const credentials = await Credentials.initialize(this.ctx);

    const filePath = await downloadArtifactFromLink(credentials, msg.downloadLink);
    const isDir = (await fs.stat(filePath)).isDirectory();
    const message = `Result file saved at ${filePath}`;
    if (isDir) {
      await vscode.window.showInformationMessage(message);
    }
    else {
      const shouldOpenResults = await showInformationMessageWithAction(message, 'Open');
      if (shouldOpenResults) {
        const textDocument = await vscode.workspace.openTextDocument(filePath);
        await vscode.window.showTextDocument(textDocument, vscode.ViewColumn.One);
      }
    }
  }

  private postMessage(msg: ToRemoteQueriesMessage): Thenable<boolean> {
    return this.getPanel().webview.postMessage(msg);
  }

  private getDuration(startTime: Date, endTime: Date): string {
    const diffInMs = startTime.getTime() - endTime.getTime();
    return this.formatDuration(diffInMs);
  }

  private formatDuration(ms: number): string {
    const seconds = ms / 1000;
    const minutes = seconds / 60;
    const hours = minutes / 60;
    const days = hours / 24;
    if (days > 1) {
      return `${days.toFixed(2)} days`;
    } else if (hours > 1) {
      return `${hours.toFixed(2)} hours`;
    } else if (minutes > 1) {
      return `${minutes.toFixed(2)} minutes`;
    } else {
      return `${seconds.toFixed(2)} seconds`;
    }
  }

  private formatDate = (d: Date): string => {
    const datePart = d.toLocaleDateString(undefined, { day: 'numeric', month: 'short' });
    const timePart = d.toLocaleTimeString(undefined, { hour: 'numeric', minute: 'numeric', hour12: true });
    return `${datePart} at ${timePart}`;
  };

  private formatFileSize(bytes: number): string {
    const kb = bytes / 1024;
    const mb = kb / 1024;
    const gb = mb / 1024;

    if (bytes < 1024) {
      return `${bytes} bytes`;
    } else if (kb < 1024) {
      return `${kb.toFixed(2)} KB`;
    } else if (mb < 1024) {
      return `${mb.toFixed(2)} MB`;
    } else {
      return `${gb.toFixed(2)} GB`;
    }
  }

  /**
   * Builds up a list of analysis results, in a data structure tailored to the view.
   * @param analysisResults The results of a specific analysis.
   * @returns A fully created view model.
   */
  private buildAnalysisResults(analysisResults: AnalysisResult[]): AnalysisResultViewModel[] {
    const filteredAnalysisResults = analysisResults.filter(r => r.resultCount > 0);

    const sortedAnalysisResults = filteredAnalysisResults.sort((a, b) => b.resultCount - a.resultCount);

    return sortedAnalysisResults.map((analysisResult) => ({
      nwo: analysisResult.nwo,
      resultCount: analysisResult.resultCount,
      downloadLink: analysisResult.downloadLink,
      fileSize: this.formatFileSize(analysisResult.fileSizeInBytes)
    }));
  }
}<|MERGE_RESOLUTION|>--- conflicted
+++ resolved
@@ -23,15 +23,11 @@
 import { RemoteQuery } from './remote-query';
 import { RemoteQueryResult as RemoteQueryResultViewModel } from './shared/remote-query-result';
 import { AnalysisResult as AnalysisResultViewModel } from './shared/remote-query-result';
-<<<<<<< HEAD
 import { downloadArtifactFromLink } from './gh-actions-api-client';
 import { Credentials } from '../authentication';
-import { showInformationMessageWithAction } from '../helpers';
-=======
-import { showAndLogWarningMessage } from '../helpers';
+import { showAndLogWarningMessage, showInformationMessageWithAction } from '../helpers';
 import { URLSearchParams } from 'url';
 import { SHOW_QUERY_TEXT_MSG } from '../query-history';
->>>>>>> 72ff828b
 
 export class RemoteQueriesInterfaceManager {
   private panel: WebviewPanel | undefined;
@@ -183,16 +179,14 @@
           `Remote query error: ${msg.error}`
         );
         break;
-<<<<<<< HEAD
+      case 'openFile':
+        await this.openFile(msg.filePath);
+        break;
+      case 'openVirtualFile':
+        await this.openVirtualFile(msg.queryText);
+        break;
       case 'remoteQueryDownloadLinkClicked':
         await this.handleDownloadLinkClicked(msg);
-=======
-      case 'openFile':
-        await this.openFile(msg.filePath);
-        break;
-      case 'openVirtualFile':
-        await this.openVirtualFile(msg.queryText);
->>>>>>> 72ff828b
         break;
       default:
         assertNever(msg);
