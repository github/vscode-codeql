import { ExtensionContext, CancellationToken, commands, EventEmitter } from 'vscode';
import { Credentials } from '../authentication';
import * as ghApiClient from './gh-api/gh-api-client';

import { VariantAnalysis, VariantAnalysisStatus } from './shared/variant-analysis';
import {
  VariantAnalysis as VariantAnalysisApiResponse,
  VariantAnalysisScannedRepository
} from './gh-api/variant-analysis';
import { VariantAnalysisMonitorResult } from './shared/variant-analysis-monitor-result';
import { processFailureReason, processUpdatedVariantAnalysis } from './variant-analysis-processor';
import { DisposableObject } from '../pure/disposable-object';

export class VariantAnalysisMonitor extends DisposableObject {
  // With a sleep of 5 seconds, the maximum number of attempts takes
  // us to just over 2 days worth of monitoring.
  public static maxAttemptCount = 17280;
  public static sleepTime = 5000;

  private readonly _onVariantAnalysisChange = this.push(new EventEmitter<VariantAnalysis | undefined>());
  readonly onVariantAnalysisChange = this._onVariantAnalysisChange.event;

  constructor(
    private readonly extensionContext: ExtensionContext,
  ) {
    super();
  }

  public async monitorVariantAnalysis(
    variantAnalysis: VariantAnalysis,
    cancellationToken: CancellationToken
  ): Promise<VariantAnalysisMonitorResult> {

    const credentials = await Credentials.initialize(this.extensionContext);
    if (!credentials) {
      throw Error('Error authenticating with GitHub');
    }

    let variantAnalysisSummary: VariantAnalysisApiResponse;
    let attemptCount = 0;
    const scannedReposDownloaded: number[] = [];

    this._onVariantAnalysisChange.fire(variantAnalysis);

    while (attemptCount <= VariantAnalysisMonitor.maxAttemptCount) {
      await this.sleep(VariantAnalysisMonitor.sleepTime);

      if (cancellationToken && cancellationToken.isCancellationRequested) {
        return { status: 'Cancelled', error: 'Variant Analysis was canceled.' };
      }

      variantAnalysisSummary = await ghApiClient.getVariantAnalysis(
        credentials,
        variantAnalysis.controllerRepoId,
        variantAnalysis.id
      );

      if (variantAnalysisSummary.failure_reason) {
        variantAnalysis.status = VariantAnalysisStatus.Failed;
        variantAnalysis.failureReason = processFailureReason(variantAnalysisSummary.failure_reason);

        this._onVariantAnalysisChange.fire(variantAnalysis);

        return {
          status: 'Failed',
          error: `Variant Analysis has failed: ${variantAnalysisSummary.failure_reason}`,
          variantAnalysis: variantAnalysis
        };
      }

      variantAnalysis = processUpdatedVariantAnalysis(variantAnalysis, variantAnalysisSummary);

      this._onVariantAnalysisChange.fire(variantAnalysis);

<<<<<<< HEAD
      void this.logger.log('****** Retrieved variant analysis' + JSON.stringify(variantAnalysisSummary));

      const downloadedRepos = this.downloadVariantAnalysisResults(variantAnalysisSummary, scannedReposDownloaded);
      scannedReposDownloaded.push(...downloadedRepos);
=======
      if (variantAnalysisSummary.scanned_repositories) {
        variantAnalysisSummary.scanned_repositories.forEach(scannedRepo => {
          if (!scannedReposDownloaded.includes(scannedRepo.repository.id) && scannedRepo.analysis_status === 'succeeded') {
            void commands.executeCommand('codeQL.autoDownloadVariantAnalysisResult', scannedRepo, variantAnalysisSummary);
            scannedReposDownloaded.push(scannedRepo.repository.id);
          }
        });
      }
>>>>>>> 4fd9b54c

      if (variantAnalysisSummary.status === 'completed') {
        break;
      }

      attemptCount++;
    }

    return { status: 'CompletedSuccessfully', scannedReposDownloaded: scannedReposDownloaded };
  }

  private scheduleForDownload(
    scannedRepo: VariantAnalysisScannedRepository,
    variantAnalysisSummary: VariantAnalysisApiResponse
  ) {
    void commands.executeCommand('codeQL.autoDownloadVariantAnalysisResult', scannedRepo, variantAnalysisSummary);
  }

  private shouldDownload(
    scannedRepo: VariantAnalysisScannedRepository,
    alreadyDownloaded: number[]
  ): boolean {
    return !alreadyDownloaded.includes(scannedRepo.repository.id) && scannedRepo.analysis_status === 'succeeded';
  }

  private getReposToDownload(
    variantAnalysisSummary: VariantAnalysisApiResponse,
    alreadyDownloaded: number[]
  ): VariantAnalysisScannedRepository[] {
    if (variantAnalysisSummary.scanned_repositories) {
      return variantAnalysisSummary.scanned_repositories.filter(scannedRepo => this.shouldDownload(scannedRepo, alreadyDownloaded));
    } else {
      return [];
    }
  }

  private downloadVariantAnalysisResults(
    variantAnalysisSummary: VariantAnalysisApiResponse,
    scannedReposDownloaded: number[]
  ): number[] {
    const repoResultsToDownload = this.getReposToDownload(variantAnalysisSummary, scannedReposDownloaded);
    const downloadedRepos: number[] = [];

    repoResultsToDownload.forEach(scannedRepo => {
      downloadedRepos.push(scannedRepo.repository.id);
      this.scheduleForDownload(scannedRepo, variantAnalysisSummary);
    });

    return downloadedRepos;
  }

  private async sleep(ms: number) {
    return new Promise(resolve => setTimeout(resolve, ms));
  }
}<|MERGE_RESOLUTION|>--- conflicted
+++ resolved
@@ -72,21 +72,8 @@
 
       this._onVariantAnalysisChange.fire(variantAnalysis);
 
-<<<<<<< HEAD
-      void this.logger.log('****** Retrieved variant analysis' + JSON.stringify(variantAnalysisSummary));
-
       const downloadedRepos = this.downloadVariantAnalysisResults(variantAnalysisSummary, scannedReposDownloaded);
       scannedReposDownloaded.push(...downloadedRepos);
-=======
-      if (variantAnalysisSummary.scanned_repositories) {
-        variantAnalysisSummary.scanned_repositories.forEach(scannedRepo => {
-          if (!scannedReposDownloaded.includes(scannedRepo.repository.id) && scannedRepo.analysis_status === 'succeeded') {
-            void commands.executeCommand('codeQL.autoDownloadVariantAnalysisResult', scannedRepo, variantAnalysisSummary);
-            scannedReposDownloaded.push(scannedRepo.repository.id);
-          }
-        });
-      }
->>>>>>> 4fd9b54c
 
       if (variantAnalysisSummary.status === 'completed') {
         break;
