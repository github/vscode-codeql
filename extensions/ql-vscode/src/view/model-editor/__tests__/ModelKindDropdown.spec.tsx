--- conflicted
+++ resolved
@@ -2,16 +2,11 @@
 import { render, screen } from "@testing-library/react";
 import { ModelKindDropdown } from "../ModelKindDropdown";
 import userEvent from "@testing-library/user-event";
-<<<<<<< HEAD
-import { createMethod } from "../../../../test/factories/model-editor/method-factories";
 import {
   createNoneModeledMethod,
   createSinkModeledMethod,
   createSourceModeledMethod,
 } from "../../../../test/factories/model-editor/modeled-method-factories";
-=======
-import { createModeledMethod } from "../../../../test/factories/model-editor/modeled-method-factories";
->>>>>>> 7adc1140
 import { QueryLanguage } from "../../../common/query-language";
 
 describe(ModelKindDropdown.name, () => {
@@ -44,13 +39,7 @@
   });
 
   it("resets the kind when changing the supported kinds", () => {
-<<<<<<< HEAD
-    const method = createMethod();
     const modeledMethod = createSourceModeledMethod({
-=======
-    const modeledMethod = createModeledMethod({
-      type: "source",
->>>>>>> 7adc1140
       kind: "local",
     });
 
@@ -82,12 +71,7 @@
   });
 
   it("sets the kind when value is undefined", () => {
-<<<<<<< HEAD
-    const method = createMethod();
     const modeledMethod = createSourceModeledMethod({
-=======
-    const modeledMethod = createModeledMethod({
->>>>>>> 7adc1140
       type: "source",
       kind: undefined,
     });
@@ -109,15 +93,7 @@
   });
 
   it("does not call onChange when unmodeled and the kind is valid", () => {
-<<<<<<< HEAD
-    const method = createMethod();
     const modeledMethod = createNoneModeledMethod();
-=======
-    const modeledMethod = createModeledMethod({
-      type: "none",
-      kind: "",
-    });
->>>>>>> 7adc1140
 
     render(
       <ModelKindDropdown
@@ -129,29 +105,4 @@
 
     expect(onChange).not.toHaveBeenCalled();
   });
-<<<<<<< HEAD
-=======
-
-  it("calls onChange when unmodeled and the kind is valid", () => {
-    const modeledMethod = createModeledMethod({
-      type: "none",
-      kind: "local",
-    });
-
-    render(
-      <ModelKindDropdown
-        language={QueryLanguage.Java}
-        modeledMethod={modeledMethod}
-        onChange={onChange}
-      />,
-    );
-
-    expect(onChange).toHaveBeenCalledTimes(1);
-    expect(onChange).toHaveBeenCalledWith(
-      expect.objectContaining({
-        kind: "",
-      }),
-    );
-  });
->>>>>>> 7adc1140
 });