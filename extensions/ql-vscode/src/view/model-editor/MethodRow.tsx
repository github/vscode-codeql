import {
  VSCodeDataGridCell,
  VSCodeDataGridRow,
  VSCodeLink,
  VSCodeProgressRing,
} from "@vscode/webview-ui-toolkit/react";
import * as React from "react";
import { ChangeEvent, useCallback, useMemo } from "react";
import { styled } from "styled-components";
import { vscode } from "../vscode-api";

import { Method } from "../../model-editor/method";
<<<<<<< HEAD
import {
  ModeledMethod,
  ModeledMethodKind,
  ModeledMethodType,
  Provenance,
} from "../../model-editor/modeled-method";
=======
import { ModeledMethod } from "../../model-editor/modeled-method";
>>>>>>> 1dc70fe6
import { KindInput } from "./KindInput";
import { extensiblePredicateDefinitions } from "../../model-editor/predicates";
import { Mode } from "../../model-editor/shared/mode";
import { Dropdown } from "../common/Dropdown";
import { MethodClassifications } from "./MethodClassifications";
import {
  ModelingStatus,
  ModelingStatusIndicator,
} from "./ModelingStatusIndicator";
import { InProgressDropdown } from "./InProgressDropdown";
import { MethodName } from "./MethodName";
import { ModelTypeDropdown } from "./ModelTypeDropdown";

const ApiOrMethodCell = styled(VSCodeDataGridCell)`
  display: flex;
  flex-direction: row;
  align-items: center;
  gap: 0.5em;
`;

const UsagesButton = styled.button`
  color: var(--vscode-editor-foreground);
  background-color: var(--vscode-input-background);
  border: none;
  border-radius: 40%;
  cursor: pointer;
`;

const ViewLink = styled(VSCodeLink)`
  white-space: nowrap;
`;

const ProgressRing = styled(VSCodeProgressRing)`
  width: 16px;
  height: 16px;
  margin-left: auto;
`;

export type MethodRowProps = {
  method: Method;
  methodCanBeModeled: boolean;
  modeledMethod: ModeledMethod | undefined;
  methodIsUnsaved: boolean;
  modelingInProgress: boolean;
  mode: Mode;
  onChange: (method: Method, modeledMethod: ModeledMethod) => void;
};

export const MethodRow = (props: MethodRowProps) => {
  const { methodCanBeModeled } = props;

  if (methodCanBeModeled) {
    return <ModelableMethodRow {...props} />;
  } else {
    return <UnmodelableMethodRow {...props} />;
  }
};

function ModelableMethodRow(props: MethodRowProps) {
  const { method, modeledMethod, methodIsUnsaved, mode, onChange } = props;

  const argumentsList = useMemo(() => {
    if (method.methodParameters === "()") {
      return [];
    }
    return method.methodParameters
      .substring(1, method.methodParameters.length - 1)
      .split(",");
  }, [method.methodParameters]);

  const handleInputInput = useCallback(
    (e: ChangeEvent<HTMLSelectElement>) => {
      if (!modeledMethod) {
        return;
      }

      const target = e.target as HTMLSelectElement;

      onChange(method, {
        ...modeledMethod,
        input: target.value as ModeledMethodKind,
      });
    },
    [onChange, method, modeledMethod],
  );
  const handleOutputInput = useCallback(
    (e: ChangeEvent<HTMLSelectElement>) => {
      if (!modeledMethod) {
        return;
      }

      const target = e.target as HTMLSelectElement;

      onChange(method, {
        ...modeledMethod,
        output: target.value as ModeledMethodKind,
      });
    },
    [onChange, method, modeledMethod],
  );
  const handleKindChange = useCallback(
    (kind: string) => {
      if (!modeledMethod) {
        return;
      }

      onChange(method, {
        ...modeledMethod,
        kind,
      });
    },
    [onChange, method, modeledMethod],
  );

  const jumpToUsage = useCallback(
    () => sendJumpToUsageMessage(method),
    [method],
  );

  const inputOptions = useMemo(
    () => [
      { value: "Argument[this]", label: "Argument[this]" },
      ...argumentsList.map((argument, index) => ({
        value: `Argument[${index}]`,
        label: `Argument[${index}]: ${argument}`,
      })),
    ],
    [argumentsList],
  );

  const outputOptions = useMemo(
    () => [
      { value: "ReturnValue", label: "ReturnValue" },
      { value: "Argument[this]", label: "Argument[this]" },
      ...argumentsList.map((argument, index) => ({
        value: `Argument[${index}]`,
        label: `Argument[${index}]: ${argument}`,
      })),
    ],
    [argumentsList],
  );

  const showInputCell =
    modeledMethod?.type && ["sink", "summary"].includes(modeledMethod?.type);
  const showOutputCell =
    modeledMethod?.type && ["source", "summary"].includes(modeledMethod?.type);
  const predicate =
    modeledMethod?.type && modeledMethod.type !== "none"
      ? extensiblePredicateDefinitions[modeledMethod.type]
      : undefined;
  const showKindCell = predicate?.supportedKinds;

  const modelingStatus = getModelingStatus(modeledMethod, methodIsUnsaved);

  return (
    <VSCodeDataGridRow data-testid="modelable-method-row">
      <ApiOrMethodCell gridColumn={1}>
        <ModelingStatusIndicator status={modelingStatus} />
        <MethodClassifications method={method} />
        <MethodName {...props.method} />
        {mode === Mode.Application && (
          <UsagesButton onClick={jumpToUsage}>
            {method.usages.length}
          </UsagesButton>
        )}
        <ViewLink onClick={jumpToUsage}>View</ViewLink>
        {props.modelingInProgress && <ProgressRing />}
      </ApiOrMethodCell>
      {props.modelingInProgress && (
        <>
          <VSCodeDataGridCell gridColumn={2}>
            <InProgressDropdown />
          </VSCodeDataGridCell>
          <VSCodeDataGridCell gridColumn={3}>
            <InProgressDropdown />
          </VSCodeDataGridCell>
          <VSCodeDataGridCell gridColumn={4}>
            <InProgressDropdown />
          </VSCodeDataGridCell>
          <VSCodeDataGridCell gridColumn={5}>
            <InProgressDropdown />
          </VSCodeDataGridCell>
        </>
      )}
      {!props.modelingInProgress && (
        <>
          <VSCodeDataGridCell gridColumn={2}>
            <ModelTypeDropdown
              method={method}
              modeledMethod={modeledMethod}
              onChange={onChange}
            />
          </VSCodeDataGridCell>
          <VSCodeDataGridCell gridColumn={3}>
            <Dropdown
              value={modeledMethod?.input}
              options={inputOptions}
              disabled={!showInputCell}
              onChange={handleInputInput}
              aria-label="Input"
            />
          </VSCodeDataGridCell>
          <VSCodeDataGridCell gridColumn={4}>
            <Dropdown
              value={modeledMethod?.output}
              options={outputOptions}
              disabled={!showOutputCell}
              onChange={handleOutputInput}
              aria-label="Output"
            />
          </VSCodeDataGridCell>
          <VSCodeDataGridCell gridColumn={5}>
            <KindInput
              kinds={predicate?.supportedKinds || []}
              value={modeledMethod?.kind}
              disabled={!showKindCell}
              onChange={handleKindChange}
              aria-label="Kind"
            />
          </VSCodeDataGridCell>
        </>
      )}
    </VSCodeDataGridRow>
  );
}

function UnmodelableMethodRow(props: MethodRowProps) {
  const { method, mode } = props;

  const jumpToUsage = useCallback(
    () => sendJumpToUsageMessage(method),
    [method],
  );

  return (
    <VSCodeDataGridRow data-testid="unmodelable-method-row">
      <ApiOrMethodCell gridColumn={1}>
        <ModelingStatusIndicator status="saved" />
        <MethodName {...props.method} />
        {mode === Mode.Application && (
          <UsagesButton onClick={jumpToUsage}>
            {method.usages.length}
          </UsagesButton>
        )}
        <ViewLink onClick={jumpToUsage}>View</ViewLink>
        <MethodClassifications method={method} />
      </ApiOrMethodCell>
      <VSCodeDataGridCell gridColumn="span 4">
        Method already modeled
      </VSCodeDataGridCell>
    </VSCodeDataGridRow>
  );
}

function sendJumpToUsageMessage(method: Method) {
  vscode.postMessage({
    t: "jumpToUsage",
    method,
    // In framework mode, the first and only usage is the definition of the method
    usage: method.usages[0],
  });
}

function getModelingStatus(
  modeledMethod: ModeledMethod | undefined,
  methodIsUnsaved: boolean,
): ModelingStatus {
  if (modeledMethod) {
    if (methodIsUnsaved) {
      return "unsaved";
    } else if (modeledMethod.type !== "none") {
      return "saved";
    }
  }
  return "unmodeled";
}<|MERGE_RESOLUTION|>--- conflicted
+++ resolved
@@ -10,16 +10,12 @@
 import { vscode } from "../vscode-api";
 
 import { Method } from "../../model-editor/method";
-<<<<<<< HEAD
 import {
   ModeledMethod,
   ModeledMethodKind,
   ModeledMethodType,
   Provenance,
 } from "../../model-editor/modeled-method";
-=======
-import { ModeledMethod } from "../../model-editor/modeled-method";
->>>>>>> 1dc70fe6
 import { KindInput } from "./KindInput";
 import { extensiblePredicateDefinitions } from "../../model-editor/predicates";
 import { Mode } from "../../model-editor/shared/mode";
