import {
  VSCodeDataGridCell,
  VSCodeDataGridRow,
  VSCodeLink,
  VSCodeProgressRing,
} from "@vscode/webview-ui-toolkit/react";
import * as React from "react";
import { ChangeEvent, useCallback, useMemo } from "react";
import { styled } from "styled-components";
import { vscode } from "../vscode-api";

import { Method } from "../../model-editor/method";
import { ModeledMethod } from "../../model-editor/modeled-method";
import { KindInput } from "./KindInput";
import { extensiblePredicateDefinitions } from "../../model-editor/predicates";
import { Mode } from "../../model-editor/shared/mode";
import { Dropdown } from "../common/Dropdown";
import { MethodClassifications } from "./MethodClassifications";
import {
  ModelingStatus,
  ModelingStatusIndicator,
} from "./ModelingStatusIndicator";
import { InProgressDropdown } from "./InProgressDropdown";
import { MethodName } from "./MethodName";
import { ModelTypeDropdown } from "./ModelTypeDropdown";
import { ModelInputDropdown } from "./ModelInputDropdown";

const ApiOrMethodCell = styled(VSCodeDataGridCell)`
  display: flex;
  flex-direction: row;
  align-items: center;
  gap: 0.5em;
`;

const UsagesButton = styled.button`
  color: var(--vscode-editor-foreground);
  background-color: var(--vscode-input-background);
  border: none;
  border-radius: 40%;
  cursor: pointer;
`;

const ViewLink = styled(VSCodeLink)`
  white-space: nowrap;
`;

const ProgressRing = styled(VSCodeProgressRing)`
  width: 16px;
  height: 16px;
  margin-left: auto;
`;

export type MethodRowProps = {
  method: Method;
  methodCanBeModeled: boolean;
  modeledMethod: ModeledMethod | undefined;
  methodIsUnsaved: boolean;
  modelingInProgress: boolean;
  mode: Mode;
  onChange: (method: Method, modeledMethod: ModeledMethod) => void;
};

export const MethodRow = (props: MethodRowProps) => {
  const { methodCanBeModeled } = props;

  if (methodCanBeModeled) {
    return <ModelableMethodRow {...props} />;
  } else {
    return <UnmodelableMethodRow {...props} />;
  }
};

function ModelableMethodRow(props: MethodRowProps) {
  const { method, modeledMethod, methodIsUnsaved, mode, onChange } = props;

  const argumentsList = useMemo(() => {
    if (method.methodParameters === "()") {
      return [];
    }
    return method.methodParameters
      .substring(1, method.methodParameters.length - 1)
      .split(",");
  }, [method.methodParameters]);

<<<<<<< HEAD
  const handleInputInput = useCallback(
    (e: ChangeEvent<HTMLSelectElement>) => {
      if (!modeledMethod) {
        return;
      }

      const target = e.target as HTMLSelectElement;

      onChange(method, {
        ...modeledMethod,
        input: target.value,
      });
    },
    [onChange, method, modeledMethod],
  );
=======
>>>>>>> 4f1a92d0
  const handleOutputInput = useCallback(
    (e: ChangeEvent<HTMLSelectElement>) => {
      if (!modeledMethod) {
        return;
      }

      const target = e.target as HTMLSelectElement;

      onChange(method, {
        ...modeledMethod,
        output: target.value,
      });
    },
    [onChange, method, modeledMethod],
  );
  const handleKindChange = useCallback(
    (kind: string) => {
      if (!modeledMethod) {
        return;
      }

      onChange(method, {
        ...modeledMethod,
        kind,
      });
    },
    [onChange, method, modeledMethod],
  );

  const jumpToUsage = useCallback(
    () => sendJumpToUsageMessage(method),
    [method],
  );

  const outputOptions = useMemo(
    () => [
      { value: "ReturnValue", label: "ReturnValue" },
      { value: "Argument[this]", label: "Argument[this]" },
      ...argumentsList.map((argument, index) => ({
        value: `Argument[${index}]`,
        label: `Argument[${index}]: ${argument}`,
      })),
    ],
    [argumentsList],
  );

  const showOutputCell =
    modeledMethod?.type && ["source", "summary"].includes(modeledMethod?.type);
  const predicate =
    modeledMethod?.type && modeledMethod.type !== "none"
      ? extensiblePredicateDefinitions[modeledMethod.type]
      : undefined;
  const showKindCell = predicate?.supportedKinds;

  const modelingStatus = getModelingStatus(modeledMethod, methodIsUnsaved);

  return (
    <VSCodeDataGridRow data-testid="modelable-method-row">
      <ApiOrMethodCell gridColumn={1}>
        <ModelingStatusIndicator status={modelingStatus} />
        <MethodClassifications method={method} />
        <MethodName {...props.method} />
        {mode === Mode.Application && (
          <UsagesButton onClick={jumpToUsage}>
            {method.usages.length}
          </UsagesButton>
        )}
        <ViewLink onClick={jumpToUsage}>View</ViewLink>
        {props.modelingInProgress && <ProgressRing />}
      </ApiOrMethodCell>
      {props.modelingInProgress && (
        <>
          <VSCodeDataGridCell gridColumn={2}>
            <InProgressDropdown />
          </VSCodeDataGridCell>
          <VSCodeDataGridCell gridColumn={3}>
            <InProgressDropdown />
          </VSCodeDataGridCell>
          <VSCodeDataGridCell gridColumn={4}>
            <InProgressDropdown />
          </VSCodeDataGridCell>
          <VSCodeDataGridCell gridColumn={5}>
            <InProgressDropdown />
          </VSCodeDataGridCell>
        </>
      )}
      {!props.modelingInProgress && (
        <>
          <VSCodeDataGridCell gridColumn={2}>
            <ModelTypeDropdown
              method={method}
              modeledMethod={modeledMethod}
              onChange={onChange}
            />
          </VSCodeDataGridCell>
          <VSCodeDataGridCell gridColumn={3}>
            <ModelInputDropdown
              method={method}
              modeledMethod={modeledMethod}
              onChange={onChange}
            />
          </VSCodeDataGridCell>
          <VSCodeDataGridCell gridColumn={4}>
            <Dropdown
              value={modeledMethod?.output}
              options={outputOptions}
              disabled={!showOutputCell}
              onChange={handleOutputInput}
              aria-label="Output"
            />
          </VSCodeDataGridCell>
          <VSCodeDataGridCell gridColumn={5}>
            <KindInput
              kinds={predicate?.supportedKinds || []}
              value={modeledMethod?.kind}
              disabled={!showKindCell}
              onChange={handleKindChange}
              aria-label="Kind"
            />
          </VSCodeDataGridCell>
        </>
      )}
    </VSCodeDataGridRow>
  );
}

function UnmodelableMethodRow(props: MethodRowProps) {
  const { method, mode } = props;

  const jumpToUsage = useCallback(
    () => sendJumpToUsageMessage(method),
    [method],
  );

  return (
    <VSCodeDataGridRow data-testid="unmodelable-method-row">
      <ApiOrMethodCell gridColumn={1}>
        <ModelingStatusIndicator status="saved" />
        <MethodName {...props.method} />
        {mode === Mode.Application && (
          <UsagesButton onClick={jumpToUsage}>
            {method.usages.length}
          </UsagesButton>
        )}
        <ViewLink onClick={jumpToUsage}>View</ViewLink>
        <MethodClassifications method={method} />
      </ApiOrMethodCell>
      <VSCodeDataGridCell gridColumn="span 4">
        Method already modeled
      </VSCodeDataGridCell>
    </VSCodeDataGridRow>
  );
}

function sendJumpToUsageMessage(method: Method) {
  vscode.postMessage({
    t: "jumpToUsage",
    method,
    // In framework mode, the first and only usage is the definition of the method
    usage: method.usages[0],
  });
}

function getModelingStatus(
  modeledMethod: ModeledMethod | undefined,
  methodIsUnsaved: boolean,
): ModelingStatus {
  if (modeledMethod) {
    if (methodIsUnsaved) {
      return "unsaved";
    } else if (modeledMethod.type !== "none") {
      return "saved";
    }
  }
  return "unmodeled";
}<|MERGE_RESOLUTION|>--- conflicted
+++ resolved
@@ -82,24 +82,6 @@
       .split(",");
   }, [method.methodParameters]);
 
-<<<<<<< HEAD
-  const handleInputInput = useCallback(
-    (e: ChangeEvent<HTMLSelectElement>) => {
-      if (!modeledMethod) {
-        return;
-      }
-
-      const target = e.target as HTMLSelectElement;
-
-      onChange(method, {
-        ...modeledMethod,
-        input: target.value,
-      });
-    },
-    [onChange, method, modeledMethod],
-  );
-=======
->>>>>>> 4f1a92d0
   const handleOutputInput = useCallback(
     (e: ChangeEvent<HTMLSelectElement>) => {
       if (!modeledMethod) {
