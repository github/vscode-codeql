import * as React from "react";
import { StrictMode } from "react";
import { createRoot } from "react-dom/client";
import { vscode } from "./vscode-api";

import { WebviewDefinition } from "./webview-definition";

// Allow all views to use Codicons
import "@vscode/codicons/dist/codicon.css";
import { registerUnhandledErrorListener } from "./common/errors";

const render = () => {
  registerUnhandledErrorListener();

  const element = document.getElementById("root");

  if (!element) {
    console.error('Could not find element with id "root"');
    return;
  }

  const viewName = element.dataset.view;
  if (!viewName) {
    console.error("Could not find view name in data-view attribute");
    return;
  }

  // It's a lot harder to use dynamic imports since those don't import the CSS
  // and require a less strict CSP policy
  // eslint-disable-next-line @typescript-eslint/no-var-requires
  const view: WebviewDefinition = require(`./${viewName}/index.tsx`).default;

<<<<<<< HEAD
  createRoot(element).render(
    <StrictMode>
      {/* Post a message to the extension when fully loaded. See https://github.com/reactwg/react-18/discussions/5 ("What about the render callback?")*/}
      <div ref={() => vscode.postMessage({ t: "viewLoaded", viewName })}>
        {view.component}
      </div>
    </StrictMode>,
=======
  const root = createRoot(element);
  root.render(
    <div ref={() => vscode.postMessage({ t: "viewLoaded", viewName })}>
      {view.component}
    </div>,
>>>>>>> d4464c86
  );
};

render();<|MERGE_RESOLUTION|>--- conflicted
+++ resolved
@@ -30,21 +30,13 @@
   // eslint-disable-next-line @typescript-eslint/no-var-requires
   const view: WebviewDefinition = require(`./${viewName}/index.tsx`).default;
 
-<<<<<<< HEAD
-  createRoot(element).render(
+  const root = createRoot(element);
+  root.render(
     <StrictMode>
-      {/* Post a message to the extension when fully loaded. See https://github.com/reactwg/react-18/discussions/5 ("What about the render callback?")*/}
       <div ref={() => vscode.postMessage({ t: "viewLoaded", viewName })}>
         {view.component}
       </div>
     </StrictMode>,
-=======
-  const root = createRoot(element);
-  root.render(
-    <div ref={() => vscode.postMessage({ t: "viewLoaded", viewName })}>
-      {view.component}
-    </div>,
->>>>>>> d4464c86
   );
 };
 
