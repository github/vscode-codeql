import * as React from "react";
import { useCallback, useEffect, useMemo, useState } from "react";
import {
  ShowProgressMessage,
  ToDataExtensionsEditorMessage,
} from "../../pure/interface-types";
import {
  VSCodeButton,
  VSCodeDataGrid,
  VSCodeDataGridCell,
  VSCodeDataGridRow,
} from "@vscode/webview-ui-toolkit/react";
import styled from "styled-components";
import { ExternalApiUsage } from "../../data-extensions-editor/external-api-usage";
import { ModeledMethod } from "../../data-extensions-editor/modeled-method";
import { MethodRow } from "./MethodRow";
import { assertNever } from "../../pure/helpers-pure";
<<<<<<< HEAD
import { vscode } from "../vscode-api";
import { createDataExtensionYaml } from "../../data-extensions-editor/yaml";
=======
import { calculateSupportedPercentage } from "./supported";
>>>>>>> 97af1372

export const DataExtensionsEditorContainer = styled.div`
  margin-top: 1rem;
`;

type ProgressBarProps = {
  completion: number;
};

const ProgressBar = styled.div<ProgressBarProps>`
  height: 10px;
  width: ${(props) => props.completion * 100}%;

  background-color: var(--vscode-progressBar-background);
`;

export function DataExtensionsEditor(): JSX.Element {
  const [externalApiUsages, setExternalApiUsages] = useState<
    ExternalApiUsage[]
  >([]);
  const [modeledMethods, setModeledMethods] = useState<
    Record<string, ModeledMethod>
  >({});
  const [progress, setProgress] = useState<Omit<ShowProgressMessage, "t">>({
    step: 0,
    maxStep: 0,
    message: "",
  });

  useEffect(() => {
    const listener = (evt: MessageEvent) => {
      if (evt.origin === window.origin) {
        const msg: ToDataExtensionsEditorMessage = evt.data;
        switch (msg.t) {
          case "setExternalApiUsages":
            setExternalApiUsages(msg.externalApiUsages);
            break;
          case "showProgress":
            setProgress(msg);
            break;
          default:
            assertNever(msg);
        }
      } else {
        // sanitize origin
        const origin = evt.origin.replace(/\n|\r/g, "");
        console.error(`Invalid event origin ${origin}`);
      }
    };
    window.addEventListener("message", listener);

    return () => {
      window.removeEventListener("message", listener);
    };
  }, []);

  const supportedPercentage = useMemo(
    () => calculateSupportedPercentage(externalApiUsages),
    [externalApiUsages],
  );

  const unsupportedPercentage = 100 - supportedPercentage;

  const onChange = useCallback(
    (method: ExternalApiUsage, model: ModeledMethod) => {
      setModeledMethods((oldModeledMethods) => ({
        ...oldModeledMethods,
        [method.signature]: model,
      }));
    },
    [],
  );

  const onApplyClick = useCallback(() => {
    const yamlString = createDataExtensionYaml(methods, modeledMethods);

    vscode.postMessage({
      t: "applyDataExtensionYaml",
      yaml: yamlString,
    });
  }, [methods, modeledMethods]);

  return (
    <DataExtensionsEditorContainer>
      {progress.maxStep > 0 && (
        <p>
          <ProgressBar completion={progress.step / progress.maxStep} />{" "}
          {progress.message}
        </p>
      )}

      {externalApiUsages.length > 0 && (
        <>
          <div>
            <h3>External API support stats</h3>
            <ul>
              <li>Supported: {supportedPercentage.toFixed(2)}%</li>
              <li>Unsupported: {unsupportedPercentage.toFixed(2)}%</li>
            </ul>
          </div>
          <div>
            <h3>External API modelling</h3>
            <VSCodeButton onClick={onApplyClick}>Apply</VSCodeButton>
            <VSCodeDataGrid>
              <VSCodeDataGridRow rowType="header">
                <VSCodeDataGridCell cellType="columnheader" gridColumn={1}>
                  Type
                </VSCodeDataGridCell>
                <VSCodeDataGridCell cellType="columnheader" gridColumn={2}>
                  Method
                </VSCodeDataGridCell>
                <VSCodeDataGridCell cellType="columnheader" gridColumn={3}>
                  Usages
                </VSCodeDataGridCell>
                <VSCodeDataGridCell cellType="columnheader" gridColumn={4}>
                  Model type
                </VSCodeDataGridCell>
                <VSCodeDataGridCell cellType="columnheader" gridColumn={5}>
                  Input
                </VSCodeDataGridCell>
                <VSCodeDataGridCell cellType="columnheader" gridColumn={6}>
                  Output
                </VSCodeDataGridCell>
                <VSCodeDataGridCell cellType="columnheader" gridColumn={7}>
                  Kind
                </VSCodeDataGridCell>
              </VSCodeDataGridRow>
              {externalApiUsages.map((externalApiUsage) => (
                <MethodRow
                  key={externalApiUsage.signature}
                  externalApiUsage={externalApiUsage}
                  modeledMethod={modeledMethods[externalApiUsage.signature]}
                  onChange={onChange}
                />
              ))}
            </VSCodeDataGrid>
          </div>
        </>
      )}
    </DataExtensionsEditorContainer>
  );
}<|MERGE_RESOLUTION|>--- conflicted
+++ resolved
@@ -15,12 +15,9 @@
 import { ModeledMethod } from "../../data-extensions-editor/modeled-method";
 import { MethodRow } from "./MethodRow";
 import { assertNever } from "../../pure/helpers-pure";
-<<<<<<< HEAD
 import { vscode } from "../vscode-api";
 import { createDataExtensionYaml } from "../../data-extensions-editor/yaml";
-=======
 import { calculateSupportedPercentage } from "./supported";
->>>>>>> 97af1372
 
 export const DataExtensionsEditorContainer = styled.div`
   margin-top: 1rem;
@@ -95,13 +92,16 @@
   );
 
   const onApplyClick = useCallback(() => {
-    const yamlString = createDataExtensionYaml(methods, modeledMethods);
+    const yamlString = createDataExtensionYaml(
+      externalApiUsages,
+      modeledMethods,
+    );
 
     vscode.postMessage({
       t: "applyDataExtensionYaml",
       yaml: yamlString,
     });
-  }, [methods, modeledMethods]);
+  }, [externalApiUsages, modeledMethods]);
 
   return (
     <DataExtensionsEditorContainer>
