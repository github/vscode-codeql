--- conflicted
+++ resolved
@@ -2,19 +2,11 @@
 import { useCallback, useEffect, useMemo, useState } from "react";
 import { ToDataExtensionsEditorMessage } from "../../common/interface-types";
 import {
-<<<<<<< HEAD
-  ShowProgressMessage,
-  ToDataExtensionsEditorMessage,
-} from "../../common/interface-types";
-import { VSCodeButton } from "@vscode/webview-ui-toolkit/react";
-import { styled } from "styled-components";
-=======
   VSCodeButton,
   VSCodeCheckbox,
   VSCodeTag,
 } from "@vscode/webview-ui-toolkit/react";
-import styled from "styled-components";
->>>>>>> a3c0896d
+import { styled } from "styled-components";
 import { ExternalApiUsage } from "../../data-extensions-editor/external-api-usage";
 import { ModeledMethod } from "../../data-extensions-editor/modeled-method";
 import { assertNever } from "../../common/helpers-pure";
