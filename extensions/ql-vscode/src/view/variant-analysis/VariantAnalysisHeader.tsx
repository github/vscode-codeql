--- conflicted
+++ resolved
@@ -60,13 +60,13 @@
   onOpenQueryFileClick: () => void;
   onViewQueryTextClick: () => void;
 }) => {
-  if (variantAnalysis.queries) {
-    return <ViewTitle>{variantAnalysis.queries?.count} queries</ViewTitle>;
+  if (variantAnalysis.queries.length > 1) {
+    return <ViewTitle>{variantAnalysis.queries.length} queries</ViewTitle>;
   } else {
     return (
       <QueryDetails
-        queryName={variantAnalysis.query.name}
-        queryFileName={basename(variantAnalysis.query.filePath)}
+        queryName={variantAnalysis.queries[0].name}
+        queryFileName={basename(variantAnalysis.queries[0].filePath)}
         onOpenQueryFileClick={onOpenQueryFileClick}
         onViewQueryTextClick={onViewQueryTextClick}
       />
@@ -138,20 +138,11 @@
     );
   }, [filteredRepositories]);
 
-  // TODO: include all queries
-  const firstQuery = variantAnalysis.queries[0];
-
   return (
     <Container>
       <Row>
-<<<<<<< HEAD
-        <QueryDetails
-          queryName={firstQuery.name}
-          queryFileName={basename(firstQuery.filePath)}
-=======
         <QueryInfo
           variantAnalysis={variantAnalysis}
->>>>>>> 1b84906b
           onOpenQueryFileClick={onOpenQueryFileClick}
           onViewQueryTextClick={onViewQueryTextClick}
         />
