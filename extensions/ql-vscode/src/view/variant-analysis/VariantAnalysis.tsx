--- conflicted
+++ resolved
@@ -37,21 +37,12 @@
   });
 };
 
-<<<<<<< HEAD
-const copyRepositoryList = () => {
-  vscode.postMessage({
-    t: 'copyRepositoryList',
-  });
-};
-
 const exportResults = () => {
   vscode.postMessage({
     t: 'exportResults',
   });
 };
 
-=======
->>>>>>> 4ed409d9
 const openLogs = () => {
   vscode.postMessage({
     t: 'openLogs',
