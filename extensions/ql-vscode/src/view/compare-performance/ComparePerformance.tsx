import type { ChangeEvent } from "react";
import { useMemo, useState, Fragment } from "react";
import type {
  SetPerformanceComparisonQueries,
  ToComparePerformanceViewMessage,
} from "../../common/interface-types";
import { useMessageFromExtension } from "../common/useMessageFromExtension";
import type {
  PerformanceComparisonDataFromLog,
  PipelineSummary,
} from "../../log-insights/performance-comparison";
import { formatDecimal } from "../../common/number";
import { styled } from "styled-components";
import { Codicon, ViewTitle, WarningBox } from "../common";
import { abbreviateRANames, abbreviateRASteps } from "./RAPrettyPrinter";

const enum AbsentReason {
  NotSeen = "NotSeen",
  CacheHit = "CacheHit",
  Sentinel = "Sentinel",
}

interface OptionalValue {
  absentReason: AbsentReason | undefined;
  tuples: number;
}

interface PredicateInfo extends OptionalValue {
  evaluationCount: number;
  iterationCount: number;
  timeCost: number;
  pipelines: Record<string, PipelineSummary>;
}

class ComparisonDataset {
  public nameToIndex = new Map<string, number>();
  public cacheHitIndices: Set<number>;
  public sentinelEmptyIndices: Set<number>;

  constructor(public data: PerformanceComparisonDataFromLog) {
    const { names } = data;
    const { nameToIndex } = this;
    for (let i = 0; i < names.length; i++) {
      nameToIndex.set(names[i], i);
    }
    this.cacheHitIndices = new Set(data.cacheHitIndices);
    this.sentinelEmptyIndices = new Set(data.sentinelEmptyIndices);
  }

  getTupleCountInfo(name: string): PredicateInfo {
    const { data, nameToIndex, cacheHitIndices, sentinelEmptyIndices } = this;
    const index = nameToIndex.get(name);
    if (index == null) {
      return {
        evaluationCount: 0,
        iterationCount: 0,
        tuples: 0,
        timeCost: 0,
        absentReason: AbsentReason.NotSeen,
        pipelines: {},
      };
    }
    const tupleCost = data.tupleCosts[index];
    let absentReason: AbsentReason | undefined;
    if (tupleCost === 0) {
      if (sentinelEmptyIndices.has(index)) {
        absentReason = AbsentReason.Sentinel;
      } else if (cacheHitIndices.has(index)) {
        absentReason = AbsentReason.CacheHit;
      }
    }
    return {
      evaluationCount: data.evaluationCounts[index],
      iterationCount: data.iterationCounts[index],
      timeCost: data.timeCosts[index],
      tuples: tupleCost,
      absentReason,
      pipelines: data.pipelineSummaryList[index],
    };
  }
}

function renderAbsoluteValue(x: PredicateInfo, metric: Metric) {
  switch (x.absentReason) {
    case AbsentReason.NotSeen:
      return <AbsentNumberCell>n/a</AbsentNumberCell>;
    case AbsentReason.CacheHit:
      return <AbsentNumberCell>cache hit</AbsentNumberCell>;
    case AbsentReason.Sentinel:
      return <AbsentNumberCell>sentinel empty</AbsentNumberCell>;
    default:
      return (
        <NumberCell>
          {formatDecimal(metric.get(x))}
          {renderUnit(metric.unit)}
        </NumberCell>
      );
  }
}

<<<<<<< HEAD
const DeltaPositive = styled(Codicon)`
  color: var(--vscode-problemsErrorIcon-foreground);
`;

const DeltaNegative = styled(Codicon)`
  color: var(--vscode-problemsInfoIcon-foreground);
`;
function renderDelta(x: number) {
=======
function renderDelta(x: number, unit?: string) {
>>>>>>> d66b5402
  const sign = x > 0 ? "+" : "";
  const symbol =
    x > 0 ? (
      <DeltaPositive name="triangle-up" />
    ) : (
      <DeltaNegative name="triangle-down" />
    );
  return (
    <NumberCell>
      {sign}
      {formatDecimal(x)}
<<<<<<< HEAD
      {symbol}
=======
      {renderUnit(unit)}
>>>>>>> d66b5402
    </NumberCell>
  );
}

function renderUnit(unit: string | undefined) {
  return unit == null ? "" : ` ${unit}`;
}

function orderBy<T>(fn: (x: T) => number | string) {
  return (x: T, y: T) => {
    const fx = fn(x);
    const fy = fn(y);
    return fx === fy ? 0 : fx < fy ? -1 : 1;
  };
}

const ChevronCell = styled.td`
  width: 1em !important;
`;

const NameHeader = styled.th`
  text-align: left;
`;

const NumberHeader = styled.th`
  text-align: right;
  width: 10em !important;
`;

const NameCell = styled.td``;

const NumberCell = styled.td`
  text-align: right;
  width: 10em !important;
`;

const AbsentNumberCell = styled.td`
  text-align: right;
  color: var(--vscode-disabledForeground);

  tr.expanded & {
    color: inherit;
  }
  width: 10em !important;
`;

const Table = styled.table`
  border-collapse: collapse;
  width: 100%;
  border-spacing: 0;
  background-color: var(--vscode-background);
  color: var(--vscode-foreground);
  & td {
    padding: 0.5em;
  }
  & th {
    padding: 0.5em;
  }
  &.expanded {
    border: 1px solid var(--vscode-list-activeSelectionBackground);
    margin-bottom: 1em;
  }
`;

const PredicateTR = styled.tr`
  cursor: pointer;

  &.expanded {
    background-color: var(--vscode-list-activeSelectionBackground);
    color: var(--vscode-list-activeSelectionForeground);
    position: sticky;
    top: 0;
  }

  & .codicon-chevron-right {
    visibility: hidden;
  }

  &:hover:not(.expanded) {
    background-color: var(--vscode-list-hoverBackground);
    & .codicon-chevron-right {
      visibility: visible;
    }
  }
`;

const PipelineStepTR = styled.tr`
  & td {
    padding-top: 0.3em;
    padding-bottom: 0.3em;
  }
`;

const Dropdown = styled.select``;

interface PipelineStepProps {
  before: number | undefined;
  after: number | undefined;
  step: React.ReactNode;
}

/**
 * Row with details of a pipeline step, or one of the high-level stats appearing above the pipelines (evaluation/iteration counts).
 */
function PipelineStep(props: PipelineStepProps) {
  let { before, after, step } = props;
  if (before != null && before < 0) {
    before = undefined;
  }
  if (after != null && after < 0) {
    after = undefined;
  }
  const delta = before != null && after != null ? after - before : undefined;
  return (
    <PipelineStepTR>
      <ChevronCell />
      <NumberCell>{before != null ? formatDecimal(before) : ""}</NumberCell>
      <NumberCell>{after != null ? formatDecimal(after) : ""}</NumberCell>
      {delta != null ? renderDelta(delta) : <td></td>}
      <NameCell>{step}</NameCell>
    </PipelineStepTR>
  );
}

const HeaderTR = styled.tr`
  background-color: var(--vscode-sideBar-background);
`;

interface HighLevelStatsProps {
  before: PredicateInfo;
  after: PredicateInfo;
}

function HighLevelStats(props: HighLevelStatsProps) {
  const { before, after } = props;
  const hasBefore = before.absentReason !== AbsentReason.NotSeen;
  const hasAfter = after.absentReason !== AbsentReason.NotSeen;
  const showEvaluationCount =
    before.evaluationCount > 1 || after.evaluationCount > 1;
  return (
    <>
      <HeaderTR>
        <ChevronCell></ChevronCell>
        <NumberHeader>{hasBefore ? "Before" : ""}</NumberHeader>
        <NumberHeader>{hasAfter ? "After" : ""}</NumberHeader>
        <NumberHeader>{hasBefore && hasAfter ? "Delta" : ""}</NumberHeader>
        <NameHeader>Stats</NameHeader>
      </HeaderTR>
      {showEvaluationCount && (
        <PipelineStep
          before={before.evaluationCount || undefined}
          after={after.evaluationCount || undefined}
          step="Number of evaluations"
        />
      )}
      <PipelineStep
        before={before.iterationCount / before.evaluationCount || undefined}
        after={after.iterationCount / after.evaluationCount || undefined}
        step={
          showEvaluationCount
            ? "Number of iterations per evaluation"
            : "Number of iterations"
        }
      />
    </>
  );
}

type TRow = {
  name: string;
  before: PredicateInfo;
  after: PredicateInfo;
  diff: number;
};

function getSortOrder(sortOrder: "delta" | "absDelta") {
  if (sortOrder === "absDelta") {
    return orderBy((row: TRow) => -Math.abs(row.diff));
  }
  return orderBy((row: TRow) => row.diff);
}

interface Metric {
  title: string;
  get(info: PredicateInfo): number;
  unit?: string;
}

const metrics: Record<string, Metric> = {
  tuples: {
    title: "Tuples in pipeline",
    get: (info) => info.tuples,
  },
  time: {
    title: "Time spent (milliseconds)",
    get: (info) => info.timeCost,
    unit: "ms",
  },
  evaluations: {
    title: "Evaluations",
    get: (info) => info.evaluationCount,
  },
  iterations: {
    title: "Iterations (per evaluation)",
    get: (info) =>
      info.absentReason ? 0 : info.iterationCount / info.evaluationCount,
  },
  iterationsTotal: {
    title: "Iterations (total)",
    get: (info) => info.iterationCount,
  },
};

function Chevron({ expanded }: { expanded: boolean }) {
  return <Codicon name={expanded ? "chevron-down" : "chevron-right"} />;
}

function withToggledValue<T>(set: Set<T>, value: T) {
  const result = new Set(set);
  if (result.has(value)) {
    result.delete(value);
  } else {
    result.add(value);
  }
  return result;
}

export function ComparePerformance(_: Record<string, never>) {
  const [data, setData] = useState<
    SetPerformanceComparisonQueries | undefined
  >();

  useMessageFromExtension<ToComparePerformanceViewMessage>(
    (msg) => {
      setData(msg);
    },
    [setData],
  );

  const datasets = useMemo(
    () =>
      data == null
        ? undefined
        : {
            from: new ComparisonDataset(data.from),
            to: new ComparisonDataset(data.to),
          },
    [data],
  );

  const [expandedPredicates, setExpandedPredicates] = useState<Set<string>>(
    () => new Set<string>(),
  );

  const [hideCacheHits, setHideCacheHits] = useState(false);

  const [sortOrder, setSortOrder] = useState<"delta" | "absDelta">("delta");

  const [metric, setMetric] = useState<Metric>(metrics.tuples);

  if (!datasets) {
    return <div>Loading performance comparison...</div>;
  }

  const { from, to } = datasets;

  const nameSet = new Set(from.data.names);
  for (const name of to.data.names) {
    nameSet.add(name);
  }

  let hasCacheHitMismatch = false;

  const rows = Array.from(nameSet)
    .map((name) => {
      const before = from.getTupleCountInfo(name);
      const after = to.getTupleCountInfo(name);
      const beforeValue = metric.get(before);
      const afterValue = metric.get(after);
      if (beforeValue === afterValue) {
        return undefined!;
      }
      if (
        before.absentReason === AbsentReason.CacheHit ||
        after.absentReason === AbsentReason.CacheHit
      ) {
        hasCacheHitMismatch = true;
        if (hideCacheHits) {
          return undefined!;
        }
      }
      const diff = afterValue - beforeValue;
      return { name, before, after, diff };
    })
    .filter((x) => !!x)
    .sort(getSortOrder(sortOrder));

  let totalBefore = 0;
  let totalAfter = 0;
  let totalDiff = 0;

  for (const row of rows) {
    totalBefore += metric.get(row.before);
    totalAfter += metric.get(row.after);
    totalDiff += row.diff;
  }

  const rowNames = abbreviateRANames(rows.map((row) => row.name));

  return (
    <>
      <ViewTitle>Performance comparison</ViewTitle>
      {hasCacheHitMismatch && (
        <WarningBox>
          <strong>Inconsistent cache hits</strong>
          <br />
          Some predicates had a cache hit on one side but not the other. For
          more accurate results, try running the{" "}
          <strong>CodeQL: Clear Cache</strong> command before each query.
          <br />
          <br />
          <label>
            <input
              type="checkbox"
              checked={hideCacheHits}
              onChange={() => setHideCacheHits(!hideCacheHits)}
            />
            Hide predicates with cache hits
          </label>
        </WarningBox>
      )}
      Compare{" "}
      <Dropdown
        onChange={(e: ChangeEvent<HTMLSelectElement>) =>
          setMetric(metrics[e.target.value])
        }
      >
        {Object.entries(metrics).map(([key, value]) => (
          <option key={key} value={key}>
            {value.title}
          </option>
        ))}
      </Dropdown>{" "}
      sorted by{" "}
      <Dropdown
        onChange={(e: ChangeEvent<HTMLSelectElement>) =>
          setSortOrder(e.target.value as "delta" | "absDelta")
        }
        value={sortOrder}
      >
        <option value="delta">Delta</option>
        <option value="absDelta">Absolute delta</option>
      </Dropdown>
      <Table>
        <thead>
          <HeaderTR>
            <ChevronCell />
            <NumberHeader>Before</NumberHeader>
            <NumberHeader>After</NumberHeader>
            <NumberHeader>Delta</NumberHeader>
            <NameHeader>Predicate</NameHeader>
          </HeaderTR>
        </thead>
      </Table>
      {rows.map((row, rowIndex) => (
        <Table
          key={row.name}
          className={expandedPredicates.has(row.name) ? "expanded" : ""}
        >
          <tbody>
            <PredicateTR
              className={expandedPredicates.has(row.name) ? "expanded" : ""}
              key={"main"}
              onClick={() =>
                setExpandedPredicates(
                  withToggledValue(expandedPredicates, row.name),
                )
              }
            >
              <ChevronCell>
                <Chevron expanded={expandedPredicates.has(row.name)} />
              </ChevronCell>
              {renderAbsoluteValue(row.before, metric)}
              {renderAbsoluteValue(row.after, metric)}
              {renderDelta(row.diff, metric.unit)}
              <NameCell>{rowNames[rowIndex]}</NameCell>
            </PredicateTR>
            {expandedPredicates.has(row.name) && (
              <>
                <HighLevelStats before={row.before} after={row.after} />
                {collatePipelines(
                  row.before.pipelines,
                  row.after.pipelines,
                ).map(({ name, first, second }, pipelineIndex) => (
                  <Fragment key={pipelineIndex}>
                    <HeaderTR>
                      <td></td>
                      <NumberHeader>{first != null && "Before"}</NumberHeader>
                      <NumberHeader>{second != null && "After"}</NumberHeader>
                      <NumberHeader>
                        {first != null && second != null && "Delta"}
                      </NumberHeader>
                      <NameHeader>
                        Tuple counts for &apos;{name}&apos; pipeline
                        {first == null
                          ? " (after)"
                          : second == null
                            ? " (before)"
                            : ""}
                      </NameHeader>
                    </HeaderTR>
                    {abbreviateRASteps(first?.steps ?? second!.steps).map(
                      (step, index) => (
                        <PipelineStep
                          key={index}
                          before={first?.counts[index]}
                          after={second?.counts[index]}
                          step={step}
                        />
                      ),
                    )}
                  </Fragment>
                ))}
              </>
            )}
          </tbody>
        </Table>
      ))}
      <Table>
        <tfoot>
          <tr key="spacing">
            <td colSpan={5} style={{ height: "1em" }}></td>
          </tr>
          <tr key="total">
            <ChevronCell />
            <NumberCell>{formatDecimal(totalBefore)}</NumberCell>
            <NumberCell>{formatDecimal(totalAfter)}</NumberCell>
            {renderDelta(totalDiff)}
            <NameCell>TOTAL</NameCell>
          </tr>
        </tfoot>
      </Table>
    </>
  );
}

interface PipelinePair {
  name: string;
  first: PipelineSummary | undefined;
  second: PipelineSummary | undefined;
}

function collatePipelines(
  before: Record<string, PipelineSummary>,
  after: Record<string, PipelineSummary>,
): PipelinePair[] {
  const result: PipelinePair[] = [];

  for (const [name, first] of Object.entries(before)) {
    const second = after[name];
    if (second == null) {
      result.push({ name, first, second: undefined });
    } else if (samePipeline(first.steps, second.steps)) {
      result.push({ name, first, second });
    } else {
      result.push({ name, first, second: undefined });
      result.push({ name, first: undefined, second });
    }
  }

  for (const [name, second] of Object.entries(after)) {
    if (before[name] == null) {
      result.push({ name, first: undefined, second });
    }
  }

  return result;
}

function samePipeline(a: string[], b: string[]) {
  return a.length === b.length && a.every((x, i) => x === b[i]);
}

// function hashPipeline(name: string, steps: string[]) {
//   return `${name}-${hashRA(steps)}`;
// }

// function hashRA(ra: string[]) {
//   return ra.join("\n");
// }<|MERGE_RESOLUTION|>--- conflicted
+++ resolved
@@ -98,7 +98,6 @@
   }
 }
 
-<<<<<<< HEAD
 const DeltaPositive = styled(Codicon)`
   color: var(--vscode-problemsErrorIcon-foreground);
 `;
@@ -106,10 +105,8 @@
 const DeltaNegative = styled(Codicon)`
   color: var(--vscode-problemsInfoIcon-foreground);
 `;
-function renderDelta(x: number) {
-=======
+
 function renderDelta(x: number, unit?: string) {
->>>>>>> d66b5402
   const sign = x > 0 ? "+" : "";
   const symbol =
     x > 0 ? (
@@ -121,11 +118,8 @@
     <NumberCell>
       {sign}
       {formatDecimal(x)}
-<<<<<<< HEAD
+      {renderUnit(unit)}
       {symbol}
-=======
-      {renderUnit(unit)}
->>>>>>> d66b5402
     </NumberCell>
   );
 }
