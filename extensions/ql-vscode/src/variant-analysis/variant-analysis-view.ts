import { ViewColumn } from "vscode";
import type { WebviewPanelConfig } from "../common/vscode/abstract-webview";
import { AbstractWebview } from "../common/vscode/abstract-webview";
import {
  showAndLogExceptionWithTelemetry,
  showAndLogWarningMessage,
} from "../common/logging";
import type {
  FromVariantAnalysisMessage,
  ToVariantAnalysisMessage,
} from "../common/interface-types";
import { assertNever } from "../common/helpers-pure";
import type {
  VariantAnalysis,
  VariantAnalysisScannedRepositoryResult,
  VariantAnalysisScannedRepositoryState,
} from "./shared/variant-analysis";
import type {
  VariantAnalysisViewInterface,
  VariantAnalysisViewManager,
} from "./variant-analysis-view-manager";
import { telemetryListener } from "../common/vscode/telemetry";
import { redactableError } from "../common/errors";
import { DataFlowPathsView } from "./data-flow-paths-view";
import type { DataFlowPaths } from "./shared/data-flow-paths";
import type { App } from "../common/app";
import {
  getVariantAnalysisDefaultResultsFilter,
  getVariantAnalysisDefaultResultsSort,
} from "../config";

export class VariantAnalysisView
  extends AbstractWebview<ToVariantAnalysisMessage, FromVariantAnalysisMessage>
  implements VariantAnalysisViewInterface
{
  public static readonly viewType = "codeQL.variantAnalysis";
  private readonly dataFlowPathsView: DataFlowPathsView;

  public constructor(
    protected readonly app: App,
    public readonly variantAnalysisId: number,
    private readonly manager: VariantAnalysisViewManager<VariantAnalysisView>,
  ) {
    super(app);

    manager.registerView(this);

    this.dataFlowPathsView = new DataFlowPathsView(app);
  }

  public async openView() {
    const panel = await this.getPanel();
    panel.reveal(undefined, true);

    await this.waitForPanelLoaded();
  }

  public async updateView(variantAnalysis: VariantAnalysis): Promise<void> {
    if (!this.isShowingPanel) {
      return;
    }

    await this.postMessage({
      t: "setVariantAnalysis",
      variantAnalysis,
    });

    const panel = await this.getPanel();
    panel.title = this.getTitle(variantAnalysis);
  }

  public async updateRepoState(
    repoState: VariantAnalysisScannedRepositoryState,
  ): Promise<void> {
    if (!this.isShowingPanel) {
      return;
    }

    await this.postMessage({
      t: "setRepoStates",
      repoStates: [repoState],
    });
  }

  public async sendRepositoryResults(
    repositoryResult: VariantAnalysisScannedRepositoryResult[],
  ): Promise<void> {
    if (!this.isShowingPanel) {
      return;
    }

    await this.postMessage({
      t: "setRepoResults",
      repoResults: repositoryResult,
    });
  }

  protected async getPanelConfig(): Promise<WebviewPanelConfig> {
    const variantAnalysis = await this.manager.getVariantAnalysis(
      this.variantAnalysisId,
    );

    return {
      viewId: VariantAnalysisView.viewType,
      title: this.getTitle(variantAnalysis),
      viewColumn: ViewColumn.Active,
      preserveFocus: true,
      view: "variant-analysis",
    };
  }

  protected onPanelDispose(): void {
    this.manager.unregisterView(this);
  }

  protected async onMessage(msg: FromVariantAnalysisMessage): Promise<void> {
    switch (msg.t) {
      case "viewLoaded":
        await this.onWebViewLoaded();

        break;
      case "cancelVariantAnalysis":
        await this.manager.cancelVariantAnalysis(this.variantAnalysisId);
        break;
      case "requestRepositoryResults":
        void this.app.commands.execute(
          "codeQL.loadVariantAnalysisRepoResults",
          this.variantAnalysisId,
          msg.repositoryFullName,
        );
        break;
      case "openQueryFile":
        await this.manager.openQueryFile(this.variantAnalysisId);
        break;
      case "openQueryText":
        await this.manager.openQueryText(this.variantAnalysisId);
        break;
      case "copyRepositoryList":
        await this.manager.copyRepoListToClipboard(
          this.variantAnalysisId,
          msg.filterSort,
        );
        break;
      case "exportResults":
        await this.manager.exportResults(
          this.variantAnalysisId,
          msg.filterSort,
        );
        break;
      case "openLogs":
        await this.manager.commandManager.execute(
          "codeQL.openVariantAnalysisLogs",
          this.variantAnalysisId,
        );
        break;
      case "showDataFlowPaths":
        await this.showDataFlows(msg.dataFlowPaths);
        break;
      case "telemetry":
        telemetryListener?.sendUIInteraction(msg.action);
        break;
      case "unhandledError":
        void showAndLogExceptionWithTelemetry(
          this.app.logger,
          this.app.telemetry,
          redactableError(
            msg.error,
          )`Unhandled error in variant analysis results view: ${msg.error.message}`,
        );
        break;
      default:
        assertNever(msg);
    }
  }

  protected async onWebViewLoaded() {
    super.onWebViewLoaded();

    void this.app.logger.log("Variant analysis view loaded");

    const variantAnalysis = await this.manager.getVariantAnalysis(
      this.variantAnalysisId,
    );

    if (!variantAnalysis) {
      void showAndLogWarningMessage(
        this.app.logger,
        "Unable to load variant analysis",
      );
      return;
    }

    const filterSortState = {
      searchValue: "",
      filterKey: getVariantAnalysisDefaultResultsFilter(),
      sortKey: getVariantAnalysisDefaultResultsSort(),
    };

    await this.postMessage({
      t: "setVariantAnalysis",
      variantAnalysis,
    });

    await this.postMessage({
      t: "setFilterSortState",
      filterSortState,
    });

    const repoStates = await this.manager.getRepoStates(this.variantAnalysisId);
    if (repoStates.length === 0) {
      return;
    }

    await this.postMessage({
      t: "setRepoStates",
      repoStates,
    });
  }

  private getTitle(variantAnalysis: VariantAnalysis | undefined): string {
    if (!variantAnalysis) {
      return `Variant Analysis ${this.variantAnalysisId} - Results`;
    }

<<<<<<< HEAD
    // TODO: include all queries
    const firstQuery = variantAnalysis.queries[0];

    return `${firstQuery.name} - Variant Analysis Results`;
=======
    if (variantAnalysis.queries) {
      return `Variant Analysis using multiple queries - Results`;
    } else {
      return `${variantAnalysis.query.name} - Variant Analysis Results`;
    }
>>>>>>> 1b84906b
  }

  private async showDataFlows(dataFlows: DataFlowPaths): Promise<void> {
    await this.dataFlowPathsView.showDataFlows(dataFlows);
  }
}<|MERGE_RESOLUTION|>--- conflicted
+++ resolved
@@ -222,18 +222,11 @@
       return `Variant Analysis ${this.variantAnalysisId} - Results`;
     }
 
-<<<<<<< HEAD
-    // TODO: include all queries
-    const firstQuery = variantAnalysis.queries[0];
-
-    return `${firstQuery.name} - Variant Analysis Results`;
-=======
-    if (variantAnalysis.queries) {
+    if (variantAnalysis.queries.length > 1) {
       return `Variant Analysis using multiple queries - Results`;
     } else {
-      return `${variantAnalysis.query.name} - Variant Analysis Results`;
-    }
->>>>>>> 1b84906b
+      return `${variantAnalysis.queries[0].name} - Variant Analysis Results`;
+    }
   }
 
   private async showDataFlows(dataFlows: DataFlowPaths): Promise<void> {
