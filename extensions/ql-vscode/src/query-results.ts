--- conflicted
+++ resolved
@@ -17,12 +17,9 @@
 import { DatabaseInfo } from './pure/interface-types';
 import { QueryStatus } from './query-status';
 import { RemoteQueryHistoryItem } from './remote-queries/remote-query-history-item';
-<<<<<<< HEAD
 import { sarifParser } from './sarif-parser';
-=======
 import { QueryEvaluationInfo, QueryWithResults } from './run-queries-shared';
 import { formatLegacyMessage } from './legacy-query-server/run-queries';
->>>>>>> 56442067
 
 /**
  * query-results.ts
