--- conflicted
+++ resolved
@@ -69,22 +69,10 @@
 
             const modelFile = await pickExtensionPackModelFile(
               this.cliServer,
-              progress,
-            );
-<<<<<<< HEAD
-            if (!extensionPackPath) {
-              return;
-            }
-
-            const modelFile = await pickModelFile(
-              this.cliServer,
+              db,
               progress,
               token,
-              db,
-              extensionPackPath,
             );
-=======
->>>>>>> 5cdf7ed7
             if (!modelFile) {
               return;
             }
