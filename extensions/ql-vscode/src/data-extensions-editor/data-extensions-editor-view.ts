--- conflicted
+++ resolved
@@ -374,118 +374,66 @@
     externalApiUsages: ExternalApiUsage[],
     modeledMethods: Record<string, ModeledMethod>,
   ): Promise<void> {
-    await withProgress(
-      async (progress) => {
-        const maxStep = 3000;
-
-<<<<<<< HEAD
-    await this.showProgress({
-      step: 0,
-      maxStep,
-      message: "Retrieving usages",
-    });
-
-    let predictedModeledMethods: Record<string, ModeledMethod>;
-
-    if (useLlmGenerationV2()) {
-      const usages = await runAutoModelQueries({
-        mode: this.mode,
-        cliServer: this.cliServer,
-        queryRunner: this.queryRunner,
-        queryStorageDir: this.queryStorageDir,
-        databaseItem: this.databaseItem,
-        progress: (update) => this.showProgress(update, maxStep),
+    await withProgress(async (progress) => {
+      const maxStep = 3000;
+
+      progress({
+        step: 0,
+        maxStep,
+        message: "Retrieving usages",
       });
-      if (!usages) {
-        return;
-      }
-
-      await this.showProgress({
-        step: 1800,
-        maxStep,
-        message: "Creating request",
-      });
-
-      const request = await createAutoModelV2Request(this.mode, usages);
-
-      await this.showProgress({
-        step: 2000,
-        maxStep,
-        message: "Sending request",
-      });
-
-      const response = await this.callAutoModelApiV2(request);
-      if (!response) {
-        return;
-      }
-
-      await this.showProgress({
-        step: 2500,
-        maxStep,
-        message: "Parsing response",
-      });
-
-      const models = loadYaml(response.models, {
-        filename: "auto-model.yml",
-      });
-
-      const modeledMethods = loadDataExtensionYaml(models);
-      if (!modeledMethods) {
-        return;
-      }
-
-      predictedModeledMethods = modeledMethods;
-    } else {
-      const usages = await getAutoModelUsages({
-        cliServer: this.cliServer,
-        queryRunner: this.queryRunner,
-        queryStorageDir: this.queryStorageDir,
-        databaseItem: this.databaseItem,
-        progress: (update) => this.showProgress(update, maxStep),
-      });
-
-      await this.showProgress({
-        step: 1800,
-        maxStep,
-        message: "Creating request",
-      });
-
-      const request = createAutoModelRequest(
-        this.databaseItem.language,
-        externalApiUsages,
-        modeledMethods,
-        usages,
-        this.mode,
-      );
-
-      await this.showProgress({
-        step: 2000,
-        maxStep,
-        message: "Sending request",
-      });
-
-      const response = await this.callAutoModelApi(request);
-      if (!response) {
-        return;
-      }
-
-      await this.showProgress({
-        step: 2500,
-        maxStep,
-        message: "Parsing response",
-      });
-
-      predictedModeledMethods = parsePredictedClassifications(
-        response.predicted || [],
-      );
-    }
-=======
-        progress({
-          step: 0,
+
+      let predictedModeledMethods: Record<string, ModeledMethod>;
+
+      if (useLlmGenerationV2()) {
+        const usages = await runAutoModelQueries({
+          mode: this.mode,
+          cliServer: this.cliServer,
+          queryRunner: this.queryRunner,
+          queryStorageDir: this.queryStorageDir,
+          databaseItem: this.databaseItem,
+          progress: (update) => progress({ ...update, maxStep }),
+        });
+        if (!usages) {
+          return;
+        }
+
+        progress({
+          step: 1800,
           maxStep,
-          message: "Retrieving usages",
-        });
-
+          message: "Creating request",
+        });
+
+        const request = await createAutoModelV2Request(this.mode, usages);
+
+        progress({
+          step: 2000,
+          maxStep,
+          message: "Sending request",
+        });
+
+        const response = await this.callAutoModelApiV2(request);
+        if (!response) {
+          return;
+        }
+
+        progress({
+          step: 2500,
+          maxStep,
+          message: "Parsing response",
+        });
+
+        const models = loadYaml(response.models, {
+          filename: "auto-model.yml",
+        });
+
+        const modeledMethods = loadDataExtensionYaml(models);
+        if (!modeledMethods) {
+          return;
+        }
+
+        predictedModeledMethods = modeledMethods;
+      } else {
         const usages = await getAutoModelUsages({
           cliServer: this.cliServer,
           queryRunner: this.queryRunner,
@@ -524,25 +472,23 @@
           maxStep,
           message: "Parsing response",
         });
->>>>>>> 3f896751
-
-        const predictedModeledMethods = parsePredictedClassifications(
+
+        predictedModeledMethods = parsePredictedClassifications(
           response.predicted || [],
         );
-
-        progress({
-          step: 2800,
-          maxStep,
-          message: "Applying results",
-        });
-
-        await this.postMessage({
-          t: "addModeledMethods",
-          modeledMethods: predictedModeledMethods,
-        });
-      },
-      { cancellable: false },
-    );
+      }
+
+      progress({
+        step: 2800,
+        maxStep,
+        message: "Applying results",
+      });
+
+      await this.postMessage({
+        t: "addModeledMethods",
+        modeledMethods: predictedModeledMethods,
+      });
+    });
   }
 
   private async modelDependency(): Promise<void> {
@@ -628,8 +574,6 @@
     try {
       return await autoModelV2(this.app.credentials, request);
     } catch (e) {
-      await this.clearProgress();
-
       if (e instanceof RequestError && e.status === 429) {
         void showAndLogExceptionWithTelemetry(
           this.app.logger,
