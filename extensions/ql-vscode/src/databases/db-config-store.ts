import * as fs from 'fs-extra';
import * as path from 'path';
import { cloneDbConfig, DbConfig } from './db-config';
import * as chokidar from 'chokidar';
import { DisposableObject } from '../pure/disposable-object';
import { DbConfigValidator } from './db-config-validator';
import { ValueResult } from '../common/value-result';
<<<<<<< HEAD
import { AppEvent, AppEventEmitter } from '../common/events';
=======
>>>>>>> 1611fc45
import { App } from '../common/app';

export class DbConfigStore extends DisposableObject {
  public readonly onDidChangeConfig: AppEvent<void>;
  private readonly onDidChangeConfigEventEmitter: AppEventEmitter<void>;

  private readonly configPath: string;
  private readonly configValidator: DbConfigValidator;

  private config: DbConfig | undefined;
  private configErrors: string[];
  private configWatcher: chokidar.FSWatcher | undefined;

  public constructor(app: App) {
    super();

    const storagePath = app.workspaceStoragePath || app.globalStoragePath;
    this.configPath = path.join(storagePath, 'workspace-databases.json');

    this.config = this.createEmptyConfig();
    this.configErrors = [];
    this.configWatcher = undefined;
    this.configValidator = new DbConfigValidator(app.extensionPath);
<<<<<<< HEAD
    this.onDidChangeConfigEventEmitter = app.createEventEmitter<void>();
    this.onDidChangeConfig = this.onDidChangeConfigEventEmitter.event;
=======
>>>>>>> 1611fc45
  }

  public async initialize(): Promise<void> {
    await this.loadConfig();
    this.watchConfig();
  }

  public dispose(): void {
    this.configWatcher?.unwatch(this.configPath);
  }

  public getConfig(): ValueResult<DbConfig> {
    if (this.config) {
      // Clone the config so that it's not modified outside of this class.
      return ValueResult.ok(cloneDbConfig(this.config));
    } else {
      return ValueResult.fail(this.configErrors);
    }
  }

  public getConfigPath(): string {
    return this.configPath;
  }

  private async loadConfig(): Promise<void> {
    if (!await fs.pathExists(this.configPath)) {
      await fs.writeJSON(this.configPath, this.createEmptyConfig(), { spaces: 2 });
    }

    await this.readConfig();
  }

  private async readConfig(): Promise<void> {
    let newConfig: DbConfig | undefined = undefined;
    try {
      newConfig = await fs.readJSON(this.configPath);
    } catch (e) {
      this.configErrors = [`Failed to read config file: ${this.configPath}`];
    }

    if (newConfig) {
      this.configErrors = this.configValidator.validate(newConfig);
    }

    this.config = this.configErrors.length === 0 ? newConfig : undefined;
  }

  private readConfigSync(): void {
    let newConfig: DbConfig | undefined = undefined;
    try {
      newConfig = fs.readJSONSync(this.configPath);
    } catch (e) {
      this.configErrors = [`Failed to read config file: ${this.configPath}`];
    }

    if (newConfig) {
      this.configErrors = this.configValidator.validate(newConfig);
    }

    this.config = this.configErrors.length === 0 ? newConfig : undefined;

    this.onDidChangeConfigEventEmitter.fire();
  }

  private watchConfig(): void {
    this.configWatcher = chokidar.watch(this.configPath).on('change', () => {
      this.readConfigSync();
    });
  }

  private createEmptyConfig(): DbConfig {
    return {
      remote: {
        repositoryLists: [],
        owners: [],
        repositories: [],
      },
      local: {
        lists: [],
        databases: [],
      },
    };
  }
}<|MERGE_RESOLUTION|>--- conflicted
+++ resolved
@@ -5,11 +5,8 @@
 import { DisposableObject } from '../pure/disposable-object';
 import { DbConfigValidator } from './db-config-validator';
 import { ValueResult } from '../common/value-result';
-<<<<<<< HEAD
+import { App } from '../common/app';
 import { AppEvent, AppEventEmitter } from '../common/events';
-=======
->>>>>>> 1611fc45
-import { App } from '../common/app';
 
 export class DbConfigStore extends DisposableObject {
   public readonly onDidChangeConfig: AppEvent<void>;
@@ -32,11 +29,8 @@
     this.configErrors = [];
     this.configWatcher = undefined;
     this.configValidator = new DbConfigValidator(app.extensionPath);
-<<<<<<< HEAD
     this.onDidChangeConfigEventEmitter = app.createEventEmitter<void>();
     this.onDidChangeConfig = this.onDidChangeConfigEventEmitter.event;
-=======
->>>>>>> 1611fc45
   }
 
   public async initialize(): Promise<void> {
