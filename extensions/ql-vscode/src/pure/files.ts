<<<<<<< HEAD
import { pathExists, stat, readdir } from "fs-extra";
import { isAbsolute, join, relative, resolve } from "path";
=======
import { pathExists, stat, readdir, opendir } from "fs-extra";
import { join, resolve } from "path";
>>>>>>> 6dbbd22c

/**
 * Recursively finds all .ql files in this set of Uris.
 *
 * @param paths The list of Uris to search through
 *
 * @returns list of ql files and a boolean describing whether or not a directory was found/
 */
export async function gatherQlFiles(
  paths: string[],
): Promise<[string[], boolean]> {
  const gatheredUris: Set<string> = new Set();
  let dirFound = false;
  for (const nextPath of paths) {
    if ((await pathExists(nextPath)) && (await stat(nextPath)).isDirectory()) {
      dirFound = true;
      const subPaths = await readdir(nextPath);
      const fullPaths = subPaths.map((p) => join(nextPath, p));
      const nestedFiles = (await gatherQlFiles(fullPaths))[0];
      nestedFiles.forEach((nested) => gatheredUris.add(nested));
    } else if (nextPath.endsWith(".ql")) {
      gatheredUris.add(nextPath);
    }
  }
  return [Array.from(gatheredUris), dirFound];
}

/**
 * Lists the names of directories inside the given path.
 * @param path The path to the directory to read.
 * @returns the names of the directories inside the given path.
 */
export async function getDirectoryNamesInsidePath(
  path: string,
): Promise<string[]> {
  if (!(await pathExists(path))) {
    throw Error(`Path does not exist: ${path}`);
  }
  if (!(await stat(path)).isDirectory()) {
    throw Error(`Path is not a directory: ${path}`);
  }

  const dirItems = await readdir(path, { withFileTypes: true });

  const dirNames = dirItems
    .filter((dirent) => dirent.isDirectory())
    .map((dirent) => dirent.name);

  return dirNames;
}

function normalizePath(path: string): string {
  // On Windows, "C:/", "C:\", and "c:/" are all equivalent. We need
  // to normalize the paths to ensure they all get resolved to the
  // same format. On Windows, we also need to do the comparison
  // case-insensitively.
  path = resolve(path);
  if (process.platform === "win32") {
    path = path.toLowerCase();
  }
  return path;
}

export function pathsEqual(path1: string, path2: string): boolean {
  return normalizePath(path1) === normalizePath(path2);
}

/**
 * Returns true if `parent` contains `child`, or if they are equal.
 */
export function containsPath(parent: string, child: string): boolean {
  const relativePath = relative(parent, child);
  return (
    !relativePath.startsWith("..") &&
    // On windows, if the two paths are in different drives, then the
    // relative path will be an absolute path to the other drive.
    !isAbsolute(relativePath)
  );
}

export async function readDirFullPaths(path: string): Promise<string[]> {
  const baseNames = await readdir(path);
  return baseNames.map((baseName) => join(path, baseName));
}

/**
 * Recursively walk a directory and return the full path to all files found.
 * Symbolic links are ignored.
 *
 * @param dir the directory to walk
 *
 * @return An iterator of the full path to all files recursively found in the directory.
 */
export async function* walkDirectory(
  dir: string,
): AsyncIterableIterator<string> {
  const seenFiles = new Set<string>();
  for await (const d of await opendir(dir)) {
    const entry = join(dir, d.name);
    seenFiles.add(entry);
    if (d.isDirectory()) {
      yield* walkDirectory(entry);
    } else if (d.isFile()) {
      yield entry;
    }
  }
}<|MERGE_RESOLUTION|>--- conflicted
+++ resolved
@@ -1,10 +1,5 @@
-<<<<<<< HEAD
-import { pathExists, stat, readdir } from "fs-extra";
+import { pathExists, stat, readdir, opendir } from "fs-extra";
 import { isAbsolute, join, relative, resolve } from "path";
-=======
-import { pathExists, stat, readdir, opendir } from "fs-extra";
-import { join, resolve } from "path";
->>>>>>> 6dbbd22c
 
 /**
  * Recursively finds all .ql files in this set of Uris.
