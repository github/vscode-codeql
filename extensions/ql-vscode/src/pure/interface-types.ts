--- conflicted
+++ resolved
@@ -493,16 +493,11 @@
   message: string;
 }
 
-<<<<<<< HEAD
 export interface JumpToUsageMessage {
   t: "jumpToUsage";
   location: ResolvableLocationValue;
 }
 
-export interface ApplyDataExtensionYamlMessage {
-  t: "applyDataExtensionYaml";
-  yaml: string;
-=======
 export interface SetExistingModeledMethods {
   t: "setExistingModeledMethods";
   existingModeledMethods: Record<string, ModeledMethod>;
@@ -512,7 +507,6 @@
   t: "saveModeledMethods";
   externalApiUsages: ExternalApiUsage[];
   modeledMethods: Record<string, ModeledMethod>;
->>>>>>> 20e93702
 }
 
 export type ToDataExtensionsEditorMessage =
@@ -522,9 +516,5 @@
 
 export type FromDataExtensionsEditorMessage =
   | ViewLoadedMsg
-<<<<<<< HEAD
   | JumpToUsageMessage
-  | ApplyDataExtensionYamlMessage;
-=======
-  | SaveModeledMethods;
->>>>>>> 20e93702
+  | SaveModeledMethods;