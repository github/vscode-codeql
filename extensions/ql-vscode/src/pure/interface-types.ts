import * as sarif from "sarif";
import {
  RawResultSet,
  ResultRow,
  ResultSetSchema,
  Column,
  ResolvableLocationValue,
} from "./bqrs-cli-types";
import {
  VariantAnalysis,
  VariantAnalysisScannedRepositoryResult,
  VariantAnalysisScannedRepositoryState,
} from "../variant-analysis/shared/variant-analysis";
import { RepositoriesFilterSortStateWithIds } from "./variant-analysis-filter-sort";
import { ErrorLike } from "./errors";
import { DataFlowPaths } from "../variant-analysis/shared/data-flow-paths";
<<<<<<< HEAD
import { ModeledMethod } from "../data-extensions-editor/interface";
=======
import { ExternalApiUsage } from "../data-extensions-editor/external-api-usage";
>>>>>>> 478d6837

/**
 * This module contains types and code that are shared between
 * the webview and the extension.
 */

export const SELECT_TABLE_NAME = "#select";
export const ALERTS_TABLE_NAME = "alerts";
export const GRAPH_TABLE_NAME = "graph";

export type RawTableResultSet = { t: "RawResultSet" } & RawResultSet;
export type InterpretedResultSet<T> = {
  t: "InterpretedResultSet";
  readonly schema: ResultSetSchema;
  name: string;
  interpretation: InterpretationT<T>;
};

export type ResultSet =
  | RawTableResultSet
  | InterpretedResultSet<InterpretationData>;

/**
 * Only ever show this many rows in a raw result table.
 */
export const RAW_RESULTS_LIMIT = 10000;

export interface DatabaseInfo {
  name: string;
  databaseUri: string;
}

/** Arbitrary query metadata */
export interface QueryMetadata {
  name?: string;
  description?: string;
  id?: string;
  kind?: string;
  scored?: string;
}

export type SarifInterpretationData = {
  t: "SarifInterpretationData";
  /**
   * sortState being undefined means don't sort, just present results in the order
   * they appear in the sarif file.
   */
  sortState?: InterpretedResultsSortState;
} & sarif.Log;

export type GraphInterpretationData = {
  t: "GraphInterpretationData";
  dot: string[];
};

export type InterpretationData =
  | SarifInterpretationData
  | GraphInterpretationData;

export interface InterpretationT<T> {
  sourceLocationPrefix: string;
  numTruncatedResults: number;
  numTotalResults: number;
  data: T;
}

export type Interpretation = InterpretationT<InterpretationData>;

export interface ResultsPaths {
  resultsPath: string;
  interpretedResultsPath: string;
}

export interface SortedResultSetInfo {
  resultsPath: string;
  sortState: RawResultsSortState;
}

export type SortedResultsMap = { [resultSet: string]: SortedResultSetInfo };

/**
 * A message to indicate that the results are being updated.
 *
 * As a result of receiving this message, listeners might want to display a loading indicator.
 */
export interface ResultsUpdatingMsg {
  t: "resultsUpdating";
}

/**
 * Message to set the initial state of the results view with a new
 * query.
 */
export interface SetStateMsg {
  t: "setState";
  resultsPath: string;
  origResultsPaths: ResultsPaths;
  sortedResultsMap: SortedResultsMap;
  interpretation: undefined | Interpretation;
  database: DatabaseInfo;
  metadata?: QueryMetadata;
  queryName: string;
  queryPath: string;
  /**
   * Whether to keep displaying the old results while rendering the new results.
   *
   * This is useful to prevent properties like scroll state being lost when rendering the sorted results after sorting a column.
   */
  shouldKeepOldResultsWhileRendering: boolean;

  /**
   * An experimental way of providing results from the extension.
   * Should be in the WebviewParsedResultSets branch of the type
   * unless config.EXPERIMENTAL_BQRS_SETTING is set to true.
   */
  parsedResultSets: ParsedResultSets;
}

/**
 * Message indicating that the results view should display interpreted
 * results.
 */
export interface ShowInterpretedPageMsg {
  t: "showInterpretedPage";
  interpretation: Interpretation;
  database: DatabaseInfo;
  metadata?: QueryMetadata;
  pageNumber: number;
  numPages: number;
  pageSize: number;
  resultSetNames: string[];
  queryName: string;
  queryPath: string;
}

export const enum NavigationDirection {
  up = "up",
  down = "down",
  left = "left",
  right = "right",
}

/** Move up, down, left, or right in the result viewer. */
export interface NavigateMsg {
  t: "navigate";
  direction: NavigationDirection;
}

/**
 * A message indicating that the results view should untoggle the
 * "Show results in Problems view" checkbox.
 */
export interface UntoggleShowProblemsMsg {
  t: "untoggleShowProblems";
}

/**
 * A message sent into the results view.
 */
export type IntoResultsViewMsg =
  | ResultsUpdatingMsg
  | SetStateMsg
  | ShowInterpretedPageMsg
  | NavigateMsg
  | UntoggleShowProblemsMsg;

/**
 * A message sent from the results view.
 */
export type FromResultsViewMsg =
  | CommonFromViewMessages
  | ViewSourceFileMsg
  | ToggleDiagnostics
  | ChangeRawResultsSortMsg
  | ChangeInterpretedResultsSortMsg
  | ChangePage
  | OpenFileMsg;

/**
 * Message from the results view to open a database source
 * file at the provided location.
 */
export interface ViewSourceFileMsg {
  t: "viewSourceFile";
  loc: ResolvableLocationValue;
  databaseUri: string;
}

/**
 * Message from the results view to open a file in an editor.
 */
export interface OpenFileMsg {
  t: "openFile";
  /* Full path to the file to open. */
  filePath: string;
}

/**
 * Message from the results view to toggle the display of
 * query diagnostics.
 */
interface ToggleDiagnostics {
  t: "toggleDiagnostics";
  databaseUri: string;
  metadata?: QueryMetadata;
  origResultsPaths: ResultsPaths;
  visible: boolean;
  kind?: string;
}

/**
 * Message from a view signal that loading is complete.
 */
interface ViewLoadedMsg {
  t: "viewLoaded";
  viewName: string;
}

interface TelemetryMessage {
  t: "telemetry";
  action: string;
}

interface UnhandledErrorMessage {
  t: "unhandledError";
  error: ErrorLike;
}

type CommonFromViewMessages =
  | ViewLoadedMsg
  | TelemetryMessage
  | UnhandledErrorMessage;

/**
 * Message from the results view to signal a request to change the
 * page.
 */
interface ChangePage {
  t: "changePage";
  pageNumber: number; // 0-indexed, displayed to the user as 1-indexed
  selectedTable: string;
}

export enum SortDirection {
  asc,
  desc,
}

export interface RawResultsSortState {
  columnIndex: number;
  sortDirection: SortDirection;
}

export type InterpretedResultsSortColumn = "alert-message";

export interface InterpretedResultsSortState {
  sortBy: InterpretedResultsSortColumn;
  sortDirection: SortDirection;
}

/**
 * Message from the results view to request a sorting change.
 */
interface ChangeRawResultsSortMsg {
  t: "changeSort";
  resultSetName: string;
  /**
   * sortState being undefined means don't sort, just present results in the order
   * they appear in the sarif file.
   */
  sortState?: RawResultsSortState;
}

/**
 * Message from the results view to request a sorting change in interpreted results.
 */
interface ChangeInterpretedResultsSortMsg {
  t: "changeInterpretedSort";
  /**
   * sortState being undefined means don't sort, just present results in the order
   * they appear in the sarif file.
   */
  sortState?: InterpretedResultsSortState;
}

/**
 * Message from the compare view to the extension.
 */
export type FromCompareViewMessage =
  | CommonFromViewMessages
  | ChangeCompareMessage
  | ViewSourceFileMsg
  | OpenQueryMessage;

/**
 * Message from the compare view to request opening a query.
 */
export interface OpenQueryMessage {
  readonly t: "openQuery";
  readonly kind: "from" | "to";
}

/**
 * Message from the compare view to request changing the result set to compare.
 */
interface ChangeCompareMessage {
  t: "changeCompare";
  newResultSetName: string;
}

export type ToCompareViewMessage = SetComparisonsMessage;

/**
 * Message to the compare view that specifies the query results to compare.
 */
export interface SetComparisonsMessage {
  readonly t: "setComparisons";
  readonly stats: {
    fromQuery?: {
      name: string;
      status: string;
      time: string;
    };
    toQuery?: {
      name: string;
      status: string;
      time: string;
    };
  };
  readonly columns: readonly Column[];
  readonly commonResultSetNames: string[];
  readonly currentResultSetName: string;
  readonly rows: QueryCompareResult | undefined;
  readonly message: string | undefined;
  readonly databaseUri: string;
}

/**
 * from is the set of rows that have changes in the "from" query.
 * to is the set of rows that have changes in the "to" query.
 * They are in the same order, so element 1 in "from" corresponds to
 * element 1 in "to".
 *
 * If an array element is null, that means that the element was removed
 * (or added) in the comparison.
 */
export type QueryCompareResult = {
  from: ResultRow[];
  to: ResultRow[];
};

/**
 * Extract the name of the default result. Prefer returning
 * 'alerts', or '#select'. Otherwise return the first in the list.
 *
 * Note that this is the only function in this module. It must be
 * placed here since it is shared across the webview boundary.
 *
 * We should consider moving to a separate module to ensure this
 * one is types only.
 *
 * @param resultSetNames
 */
export function getDefaultResultSetName(
  resultSetNames: readonly string[],
): string {
  // Choose first available result set from the array
  return [
    ALERTS_TABLE_NAME,
    GRAPH_TABLE_NAME,
    SELECT_TABLE_NAME,
    resultSetNames[0],
  ].filter((resultSetName) => resultSetNames.includes(resultSetName))[0];
}

export interface ParsedResultSets {
  pageNumber: number;
  pageSize: number;
  numPages: number;
  numInterpretedPages: number;
  selectedTable?: string; // when undefined, means 'show default table'
  resultSetNames: string[];
  resultSet: ResultSet;
}

export interface SetVariantAnalysisMessage {
  t: "setVariantAnalysis";
  variantAnalysis: VariantAnalysis;
}

export type VariantAnalysisState = {
  variantAnalysisId: number;
};

export interface SetRepoResultsMessage {
  t: "setRepoResults";
  repoResults: VariantAnalysisScannedRepositoryResult[];
}

export interface SetRepoStatesMessage {
  t: "setRepoStates";
  repoStates: VariantAnalysisScannedRepositoryState[];
}

export interface RequestRepositoryResultsMessage {
  t: "requestRepositoryResults";
  repositoryFullName: string;
}

export interface OpenQueryFileMessage {
  t: "openQueryFile";
}

export interface OpenQueryTextMessage {
  t: "openQueryText";
}

export interface CopyRepositoryListMessage {
  t: "copyRepositoryList";
  filterSort?: RepositoriesFilterSortStateWithIds;
}

export interface ExportResultsMessage {
  t: "exportResults";
  filterSort?: RepositoriesFilterSortStateWithIds;
}

export interface OpenLogsMessage {
  t: "openLogs";
}

export interface CancelVariantAnalysisMessage {
  t: "cancelVariantAnalysis";
}

export interface ShowDataFlowPathsMessage {
  t: "showDataFlowPaths";
  dataFlowPaths: DataFlowPaths;
}

export type ToVariantAnalysisMessage =
  | SetVariantAnalysisMessage
  | SetRepoResultsMessage
  | SetRepoStatesMessage;

export type FromVariantAnalysisMessage =
  | CommonFromViewMessages
  | RequestRepositoryResultsMessage
  | OpenQueryFileMessage
  | OpenQueryTextMessage
  | CopyRepositoryListMessage
  | ExportResultsMessage
  | OpenLogsMessage
  | CancelVariantAnalysisMessage
  | ShowDataFlowPathsMessage;

export interface SetDataFlowPathsMessage {
  t: "setDataFlowPaths";
  dataFlowPaths: DataFlowPaths;
}

export type ToDataFlowPathsMessage = SetDataFlowPathsMessage;

export type FromDataFlowPathsMessage = CommonFromViewMessages;

export interface SetExternalApiUsagesMessage {
  t: "setExternalApiUsages";
  externalApiUsages: ExternalApiUsage[];
}

export interface ShowProgressMessage {
  t: "showProgress";
  step: number;
  maxStep: number;
  message: string;
}

export interface SetExistingYamlDataMessage {
  t: "setExistingYamlData";
  data: any;
}

export interface AddModeledMethodsMessage {
  t: "addModeledMethods";
  modeledMethods: Record<string, ModeledMethod>;
}

export interface ApplyDataExtensionYamlMessage {
  t: "applyDataExtensionYaml";
  yaml: string;
}

export interface GenerateExternalApiMessage {
  t: "generateExternalApi";
}

export type ToDataExtensionsEditorMessage =
  | SetExternalApiUsagesMessage
  | ShowProgressMessage
  | SetExistingYamlDataMessage
  | AddModeledMethodsMessage;

export type FromDataExtensionsEditorMessage =
  | ViewLoadedMsg
  | ApplyDataExtensionYamlMessage
  | GenerateExternalApiMessage;<|MERGE_RESOLUTION|>--- conflicted
+++ resolved
@@ -14,11 +14,8 @@
 import { RepositoriesFilterSortStateWithIds } from "./variant-analysis-filter-sort";
 import { ErrorLike } from "./errors";
 import { DataFlowPaths } from "../variant-analysis/shared/data-flow-paths";
-<<<<<<< HEAD
-import { ModeledMethod } from "../data-extensions-editor/interface";
-=======
 import { ExternalApiUsage } from "../data-extensions-editor/external-api-usage";
->>>>>>> 478d6837
+import { ModeledMethod } from "../data-extensions-editor/modeled-method";
 
 /**
  * This module contains types and code that are shared between
