--- conflicted
+++ resolved
@@ -1,17 +1,10 @@
-<<<<<<< HEAD
-import * as vscode from "vscode";
-import * as path from "path";
-import * as fs from "fs-extra";
+import { TreeItemCollapsibleState, ThemeIcon } from "vscode";
+import { join } from "path";
+import { ensureDir, remove, writeJson } from "fs-extra";
 import {
   DbConfig,
   SelectedDbItemKind,
 } from "../../../databases/config/db-config";
-=======
-import { TreeItemCollapsibleState, ThemeIcon } from "vscode";
-import { join } from "path";
-import { ensureDir, remove, writeJson } from "fs-extra";
-import { DbConfig } from "../../../databases/config/db-config";
->>>>>>> 386e9bb8
 import { DbManager } from "../../../databases/db-manager";
 import { DbConfigStore } from "../../../databases/config/db-config-store";
 import { DbTreeDataProvider } from "../../../databases/ui/db-tree-data-provider";
