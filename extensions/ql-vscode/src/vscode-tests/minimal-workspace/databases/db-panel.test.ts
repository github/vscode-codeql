--- conflicted
+++ resolved
@@ -31,20 +31,12 @@
       globalStoragePath,
       workspaceStoragePath
     });
-<<<<<<< HEAD
     await fs.ensureDir(workspaceStoragePath);
 
     const app = new ExtensionApp(extensionContext);
 
     dbConfigStore = new DbConfigStore(app);
     dbManager = new DbManager(app, dbConfigStore);
-
-=======
-    const app = new ExtensionApp(extensionContext);
-
-    dbConfigStore = new DbConfigStore(app);
-    dbManager = new DbManager(dbConfigStore);
->>>>>>> 1611fc45
 
     // Create a modified version of the DbPanel module that allows
     // us to override the creation of the DbTreeDataProvider
