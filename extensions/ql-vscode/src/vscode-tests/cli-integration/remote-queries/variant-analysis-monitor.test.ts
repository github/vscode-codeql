import * as sinon from 'sinon';
import { expect } from 'chai';
import { CancellationTokenSource, commands, extensions } from 'vscode';
import { CodeQLExtensionInterface } from '../../../extension';
import * as config from '../../../config';

import * as ghApiClient from '../../../remote-queries/gh-api/gh-api-client';
import { VariantAnalysisMonitor } from '../../../remote-queries/variant-analysis-monitor';
import {
  VariantAnalysis as VariantAnalysisApiResponse,
  VariantAnalysisFailureReason,
  VariantAnalysisScannedRepository as ApiVariantAnalysisScannedRepository,
} from '../../../remote-queries/gh-api/variant-analysis';
import { createFailedMockApiResponse, createMockApiResponse } from '../../factories/remote-queries/gh-api/variant-analysis-api-response';
import { VariantAnalysis, VariantAnalysisStatus } from '../../../remote-queries/shared/variant-analysis';
import { createMockScannedRepos } from '../../factories/remote-queries/gh-api/scanned-repositories';
import { processFailureReason } from '../../../remote-queries/variant-analysis-processor';
import { Credentials } from '../../../authentication';
import { createMockVariantAnalysis } from '../../factories/remote-queries/shared/variant-analysis';
import { VariantAnalysisManager } from '../../../remote-queries/variant-analysis-manager';

describe('Variant Analysis Monitor', async function() {
  this.timeout(60000);

  let sandbox: sinon.SinonSandbox;
  let extension: CodeQLExtensionInterface | Record<string, never>;
  let mockGetVariantAnalysis: sinon.SinonStub;
  let cancellationTokenSource: CancellationTokenSource;
  let variantAnalysisMonitor: VariantAnalysisMonitor;
  let variantAnalysis: VariantAnalysis;
  let variantAnalysisManager: VariantAnalysisManager;
  let mockGetDownloadResult: sinon.SinonStub;

  beforeEach(async () => {
    sandbox = sinon.createSandbox();
    sandbox.stub(config, 'isVariantAnalysisLiveResultsEnabled').returns(false);

    cancellationTokenSource = new CancellationTokenSource();

    variantAnalysis = createMockVariantAnalysis();

    try {
<<<<<<< HEAD
      extension = await extensions.getExtension<CodeQLExtensionInterface | Record<string, never>>('GitHub.vscode-codeql')!.activate();
      variantAnalysisMonitor = new VariantAnalysisMonitor(extension.ctx, logger);
=======
      const extension = await extensions.getExtension<CodeQLExtensionInterface | Record<string, never>>('GitHub.vscode-codeql')!.activate();
      variantAnalysisMonitor = new VariantAnalysisMonitor(extension.ctx);
>>>>>>> 4fd9b54c
    } catch (e) {
      fail(e as Error);
    }

    variantAnalysisManager = extension.variantAnalysisManager;
    mockGetDownloadResult = sandbox.stub(variantAnalysisManager, 'autoDownloadVariantAnalysisResult');

    limitNumberOfAttemptsToMonitor();
  });

  afterEach(async () => {
    sandbox.restore();
  });

  describe('when credentials are invalid', async () => {
    beforeEach(async () => { sandbox.stub(Credentials, 'initialize').resolves(undefined); });

    it('should return early if credentials are wrong', async () => {
      try {
        await variantAnalysisMonitor.monitorVariantAnalysis(variantAnalysis, cancellationTokenSource.token);
      } catch (error: any) {
        expect(error.message).to.equal('Error authenticating with GitHub');
      }
    });
  });

  describe('when credentials are valid', async () => {
    beforeEach(async () => {
      const mockCredentials = {
        getOctokit: () => Promise.resolve({
          request: mockGetVariantAnalysis
        })
      } as unknown as Credentials;
      sandbox.stub(Credentials, 'initialize').resolves(mockCredentials);
    });

    it('should return early if variant analysis is cancelled', async () => {
      cancellationTokenSource.cancel();

      const result = await variantAnalysisMonitor.monitorVariantAnalysis(variantAnalysis, cancellationTokenSource.token);

      expect(result).to.eql({ status: 'Cancelled', error: 'Variant Analysis was canceled.' });
    });

    describe('when the variant analysis fails', async () => {
      let mockFailedApiResponse: VariantAnalysisApiResponse;

      beforeEach(async function() {
        mockFailedApiResponse = createFailedMockApiResponse('in_progress');
        mockGetVariantAnalysis = sandbox.stub(ghApiClient, 'getVariantAnalysis').resolves(mockFailedApiResponse);
      });

      it('should mark as failed locally and stop monitoring', async () => {
        const result = await variantAnalysisMonitor.monitorVariantAnalysis(variantAnalysis, cancellationTokenSource.token);

        expect(mockGetVariantAnalysis.calledOnce).to.be.true;
        expect(result.status).to.eql('Failed');
        expect(result.error).to.eql(`Variant Analysis has failed: ${mockFailedApiResponse.failure_reason}`);
        expect(result.variantAnalysis?.status).to.equal(VariantAnalysisStatus.Failed);
        expect(result.variantAnalysis?.failureReason).to.equal(processFailureReason(mockFailedApiResponse.failure_reason as VariantAnalysisFailureReason));
      });

      it('should emit `onVariantAnalysisChange`', async () => {
        const spy = sandbox.spy();
        variantAnalysisMonitor.onVariantAnalysisChange(spy);

        const result = await variantAnalysisMonitor.monitorVariantAnalysis(variantAnalysis, cancellationTokenSource.token);

        expect(spy).to.have.been.calledWith(result.variantAnalysis);
      });
    });

    describe('when the variant analysis is in progress', async () => {
      let mockApiResponse: VariantAnalysisApiResponse;
      let scannedRepos: ApiVariantAnalysisScannedRepository[];
      let succeededRepos: ApiVariantAnalysisScannedRepository[];

      describe('when there are successfully scanned repos', async () => {
        beforeEach(async function() {
          scannedRepos = createMockScannedRepos(['pending', 'pending', 'in_progress', 'in_progress', 'succeeded', 'succeeded', 'succeeded']);
          mockApiResponse = createMockApiResponse('completed', scannedRepos);
          mockGetVariantAnalysis = sandbox.stub(ghApiClient, 'getVariantAnalysis').resolves(mockApiResponse);
          succeededRepos = scannedRepos.filter(r => r.analysis_status === 'succeeded');
        });

        it('should succeed and return a list of scanned repo ids', async () => {
          const result = await variantAnalysisMonitor.monitorVariantAnalysis(variantAnalysis, cancellationTokenSource.token);

          expect(result.status).to.equal('CompletedSuccessfully');
          expect(result.scannedReposDownloaded).to.eql(succeededRepos.map(r => r.repository.id));
        });

        it('should trigger a download extension command for each repo', async () => {
          const succeededRepos = scannedRepos.filter(r => r.analysis_status === 'succeeded');
          const commandSpy = sandbox.spy(commands, 'executeCommand');

          await variantAnalysisMonitor.monitorVariantAnalysis(variantAnalysis, cancellationTokenSource.token);

          expect(commandSpy).to.have.callCount(succeededRepos.length);

          succeededRepos.forEach((succeededRepo, index) => {
            expect(commandSpy.getCall(index).args[0]).to.eq('codeQL.autoDownloadVariantAnalysisResult');
            expect(commandSpy.getCall(index).args[1]).to.eq(succeededRepo);
            expect(commandSpy.getCall(index).args[2]).to.eq(mockApiResponse);
          });
        });

        it('should download all available results', async () => {
          await variantAnalysisMonitor.monitorVariantAnalysis(variantAnalysis, cancellationTokenSource.token);

          expect(mockGetDownloadResult).to.have.callCount(succeededRepos.length);

          succeededRepos.forEach((succeededRepo, index) => {
            expect(mockGetDownloadResult.getCall(index).args[0]).to.eq(succeededRepo);
            expect(mockGetDownloadResult.getCall(index).args[1]).to.eq(mockApiResponse);
          });
        });
      });

      describe('when there are only in progress repos', async () => {
        let scannedRepos: ApiVariantAnalysisScannedRepository[];

        beforeEach(async function() {
          scannedRepos = createMockScannedRepos(['pending', 'in_progress']);
          mockApiResponse = createMockApiResponse('in_progress', scannedRepos);
          mockGetVariantAnalysis = sandbox.stub(ghApiClient, 'getVariantAnalysis').resolves(mockApiResponse);
        });

        it('should succeed and return an empty list of scanned repo ids', async () => {
          const result = await variantAnalysisMonitor.monitorVariantAnalysis(variantAnalysis, cancellationTokenSource.token);

          expect(result.status).to.equal('CompletedSuccessfully');
          expect(result.scannedReposDownloaded).to.eql([]);
        });

        it('should not try to download any repos', async () => {
          await variantAnalysisMonitor.monitorVariantAnalysis(variantAnalysis, cancellationTokenSource.token);

          expect(mockGetDownloadResult).to.not.have.been.called;
        });
      });

      describe('when there are no repos to scan', async () => {
        beforeEach(async function() {
          scannedRepos = [];
          mockApiResponse = createMockApiResponse('completed', scannedRepos);
          mockGetVariantAnalysis = sandbox.stub(ghApiClient, 'getVariantAnalysis').resolves(mockApiResponse);
        });

        it('should succeed and return an empty list of scanned repo ids', async () => {
          const result = await variantAnalysisMonitor.monitorVariantAnalysis(variantAnalysis, cancellationTokenSource.token);

          expect(result.status).to.equal('CompletedSuccessfully');
          expect(result.scannedReposDownloaded).to.eql([]);
        });

        it('should not try to download any repos', async () => {
          await variantAnalysisMonitor.monitorVariantAnalysis(variantAnalysis, cancellationTokenSource.token);

          expect(mockGetDownloadResult).to.not.have.been.called;
        });
      });
    });
  });

  function limitNumberOfAttemptsToMonitor() {
    VariantAnalysisMonitor.maxAttemptCount = 3;
    VariantAnalysisMonitor.sleepTime = 1;
  }
});
<|MERGE_RESOLUTION|>--- conflicted
+++ resolved
@@ -40,13 +40,8 @@
     variantAnalysis = createMockVariantAnalysis();
 
     try {
-<<<<<<< HEAD
       extension = await extensions.getExtension<CodeQLExtensionInterface | Record<string, never>>('GitHub.vscode-codeql')!.activate();
-      variantAnalysisMonitor = new VariantAnalysisMonitor(extension.ctx, logger);
-=======
-      const extension = await extensions.getExtension<CodeQLExtensionInterface | Record<string, never>>('GitHub.vscode-codeql')!.activate();
       variantAnalysisMonitor = new VariantAnalysisMonitor(extension.ctx);
->>>>>>> 4fd9b54c
     } catch (e) {
       fail(e as Error);
     }
