import * as crypto from 'crypto';
import * as fs from 'fs-extra';
import * as tmp from 'tmp-promise';
import * as path from 'path';
import { nanoid } from 'nanoid';
import {
  CancellationToken,
  ConfigurationTarget,
  Range,
  TextDocument,
  TextEditor,
  Uri,
  window
} from 'vscode';
import { ErrorCodes, ResponseError } from 'vscode-languageclient';

import * as cli from './cli';
import * as config from './config';
import { DatabaseItem, DatabaseManager } from './databases';
import {
  createTimestampFile,
  getOnDiskWorkspaceFolders,
  showAndLogErrorMessage,
  showAndLogWarningMessage,
  tryGetQueryMetadata,
  upgradesTmpDir
} from './helpers';
import { ProgressCallback, UserCancellationException } from './commandRunner';
import { DatabaseInfo, QueryMetadata } from './pure/interface-types';
import { logger } from './logging';
import * as messages from './pure/messages';
import { InitialQueryInfo, LocalQueryInfo } from './query-results';
import * as qsClient from './queryserver-client';
import { isQuickQueryPath } from './quick-query';
import { compileDatabaseUpgradeSequence, hasNondestructiveUpgradeCapabilities, upgradeDatabaseExplicit } from './upgrades';
import { ensureMetadataIsComplete } from './query-results';
import { SELECT_QUERY_NAME } from './contextual/locationFinder';
import { DecodedBqrsChunk } from './pure/bqrs-cli-types';
import { getErrorMessage } from './pure/helpers-pure';

/**
 * run-queries.ts
 * --------------
 *
 * Compiling and running QL queries.
 */

/**
 * Information about which query will be to be run. `quickEvalPosition` and `quickEvalText`
 * is only filled in if the query is a quick query.
 */
interface SelectedQuery {
  queryPath: string;
  quickEvalPosition?: messages.Position;
  quickEvalText?: string;
}

/**
 * A collection of evaluation-time information about a query,
 * including the query itself, and where we have decided to put
 * temporary files associated with it, such as the compiled query
 * output and results.
 */
export class QueryEvaluationInfo {

  /**
   * Note that in the {@link FullQueryInfo.slurp} method, we create a QueryEvaluationInfo instance
   * by explicitly setting the prototype in order to avoid calling this constructor.
   */
  constructor(
    public readonly querySaveDir: string,
    public readonly dbItemPath: string,
    private readonly databaseHasMetadataFile: boolean,
    public readonly queryDbscheme: string, // the dbscheme file the query expects, based on library path resolution
    public readonly quickEvalPosition?: messages.Position,
    public readonly metadata?: QueryMetadata,
    public readonly templates?: messages.TemplateDefinitions
  ) {
    /**/
  }

  get dilPath() {
    return path.join(this.querySaveDir, 'results.dil');
  }

  get csvPath() {
    return path.join(this.querySaveDir, 'results.csv');
  }

  get compiledQueryPath() {
    return path.join(this.querySaveDir, 'compiledQuery.qlo');
  }

  get logPath() {
    return qsClient.findQueryLogFile(this.querySaveDir);
  }

  get evalLogPath() {
    return qsClient.findQueryEvalLogFile(this.querySaveDir);
  }

  get evalLogSummaryPath() {
    return qsClient.findQueryEvalLogSummaryFile(this.querySaveDir);
  }

<<<<<<< HEAD
  get evalLogSummarySymbolsPath() {
    return qsClient.findQueryEvalLogSummarySymbolsFile(this.querySaveDir);
=======
  get jsonEvalLogSummaryPath() {
    return qsClient.findJsonQueryEvalLogSummaryFile(this.querySaveDir);
>>>>>>> b8cca29e
  }

  get evalLogEndSummaryPath() {
    return qsClient.findQueryEvalLogEndSummaryFile(this.querySaveDir);
  }

  get evalLogJsonSummaryPath() {
    return qsClient.findQueryEvalJsonLogSummaryFile(this.querySaveDir);
  }

  get resultsPaths() {
    return {
      resultsPath: path.join(this.querySaveDir, 'results.bqrs'),
      interpretedResultsPath: path.join(this.querySaveDir,
        this.metadata?.kind === 'graph'
          ? 'graphResults'
          : 'interpretedResults.sarif'
      ),
    };
  }

  getSortedResultSetPath(resultSetName: string) {
    return path.join(this.querySaveDir, `sortedResults-${resultSetName}.bqrs`);
  }

  /**
   * Creates a file in the query directory that indicates when this query was created.
   * This is important for keeping track of when queries should be removed.
   */
  async createTimestampFile() {
    await createTimestampFile(this.querySaveDir);
  }

  async run(
    qs: qsClient.QueryServerClient,
    upgradeQlo: string | undefined,
    availableMlModels: cli.MlModelInfo[],
    dbItem: DatabaseItem,
    progress: ProgressCallback,
    token: CancellationToken,
    queryInfo?: LocalQueryInfo,
  ): Promise<messages.EvaluationResult> {
    if (!dbItem.contents || dbItem.error) {
      throw new Error('Can\'t run query on invalid database.');
    }

    let result: messages.EvaluationResult | null = null;

    const callbackId = qs.registerCallback(res => {
      result = {
        ...res,
        logFileLocation: this.logPath
      };
    });

    const availableMlModelUris: messages.MlModel[] = availableMlModels.map(model => ({ uri: Uri.file(model.path).toString(true) }));

    const queryToRun: messages.QueryToRun = {
      resultsPath: this.resultsPaths.resultsPath,
      qlo: Uri.file(this.compiledQueryPath).toString(),
      compiledUpgrade: upgradeQlo && Uri.file(upgradeQlo).toString(),
      allowUnknownTemplates: true,
      templateValues: this.templates,
      availableMlModels: availableMlModelUris,
      id: callbackId,
      timeoutSecs: qs.config.timeoutSecs,
    };

    const dataset: messages.Dataset = {
      dbDir: dbItem.contents.datasetUri.fsPath,
      workingSet: 'default'
    };
    if (queryInfo && await qs.cliServer.cliConstraints.supportsPerQueryEvalLog()) {
      await qs.sendRequest(messages.startLog, {
        db: dataset,
        logPath: this.evalLogPath,
      });

    }
    const params: messages.EvaluateQueriesParams = {
      db: dataset,
      evaluateId: callbackId,
      queries: [queryToRun],
      stopOnError: false,
      useSequenceHint: false
    };
    try {
      await qs.sendRequest(messages.runQueries, params, token, progress);
      if (qs.config.customLogDirectory) {
        void showAndLogWarningMessage(
          `Custom log directories are no longer supported. The "codeQL.runningQueries.customLogDirectory" setting is deprecated. Unset the setting to stop seeing this message. Query logs saved to ${this.logPath}.`
        );
      }
    } finally {
      qs.unRegisterCallback(callbackId);
      if (queryInfo && await qs.cliServer.cliConstraints.supportsPerQueryEvalLog()) {
        await qs.sendRequest(messages.endLog, {
          db: dataset,
          logPath: this.evalLogPath,
        });
        if (await this.hasEvalLog()) {
          this.displayHumanReadableLogSummary(queryInfo, qs);
          if (config.isCanary()) { // Generate JSON summary for viewer.
            await qs.cliServer.generateJsonLogSummary(this.evalLogPath, this.jsonEvalLogSummaryPath);
            queryInfo.jsonEvalLogSummaryLocation = this.jsonEvalLogSummaryPath;
          }
        } else {
          void showAndLogWarningMessage(`Failed to write structured evaluator log to ${this.evalLogPath}.`);
        }
      }
    }
    return result || {
      evaluationTime: 0,
      message: 'No result from server',
      queryId: -1,
      runId: callbackId,
      resultType: messages.QueryResultType.OTHER_ERROR
    };
  }

  async compile(
    qs: qsClient.QueryServerClient,
    program: messages.QlProgram,
    progress: ProgressCallback,
    token: CancellationToken,
  ): Promise<messages.CompilationMessage[]> {
    let compiled: messages.CheckQueryResult | undefined;
    try {
      const target = this.quickEvalPosition ? {
        quickEval: { quickEvalPos: this.quickEvalPosition }
      } : { query: {} };
      const params: messages.CompileQueryParams = {
        compilationOptions: {
          computeNoLocationUrls: true,
          failOnWarnings: false,
          fastCompilation: false,
          includeDilInQlo: true,
          localChecking: false,
          noComputeGetUrl: false,
          noComputeToString: false,
          computeDefaultStrings: true,
          emitDebugInfo: true
        },
        extraOptions: {
          timeoutSecs: qs.config.timeoutSecs
        },
        queryToCheck: program,
        resultPath: this.compiledQueryPath,
        target,
      };

      compiled = await qs.sendRequest(messages.compileQuery, params, token, progress);
    } finally {
      void qs.logger.log(' - - - COMPILATION DONE - - - ', { additionalLogLocation: this.logPath });
    }
    return (compiled?.messages || []).filter(msg => msg.severity === messages.Severity.ERROR);
  }

  /**
   * Holds if this query can in principle produce interpreted results.
   */
  canHaveInterpretedResults(): boolean {
    if (!this.databaseHasMetadataFile) {
      void logger.log('Cannot produce interpreted results since the database does not have a .dbinfo or codeql-database.yml file.');
      return false;
    }

    const kind = this.metadata?.kind;
    const hasKind = !!kind;
    if (!hasKind) {
      void logger.log('Cannot produce interpreted results since the query does not have @kind metadata.');
      return false;
    }

    // Graph queries only return interpreted results if we are in canary mode.
    if (kind === 'graph') {
      return config.isCanary();
    }

    // table is the default query kind. It does not produce interpreted results.
    // any query kind that is not table can, in principle, produce interpreted results.
    return kind !== 'table';
  }

  /**
   * Holds if this query actually has produced interpreted results.
   */
  async hasInterpretedResults(): Promise<boolean> {
    return fs.pathExists(this.resultsPaths.interpretedResultsPath);
  }

  /**
   * Holds if this query already has DIL produced
   */
  async hasDil(): Promise<boolean> {
    return fs.pathExists(this.dilPath);
  }

  /**
   * Holds if this query already has CSV results produced
   */
  async hasCsv(): Promise<boolean> {
    return fs.pathExists(this.csvPath);
  }

  /**
   * Returns the path to the DIL file produced by this query. If the query has not yet produced DIL,
   * this will return first create the DIL file and then return the path to the DIL file.
   */
  async ensureDilPath(qs: qsClient.QueryServerClient): Promise<string> {
    if (await this.hasDil()) {
      return this.dilPath;
    }

    if (!(await fs.pathExists(this.compiledQueryPath))) {
      throw new Error(
        `Cannot create DIL because compiled query is missing. ${this.compiledQueryPath}`
      );
    }

    await qs.cliServer.generateDil(this.compiledQueryPath, this.dilPath);
    return this.dilPath;
  }

  /**
   * Holds if this query already has a completed structured evaluator log
   */
  async hasEvalLog(): Promise<boolean> {
    return fs.pathExists(this.evalLogPath);
  }

  /**
   * Calls the appropriate CLI command to generate a human-readable log summary 
   * and logs to the Query Server console and query log file. 
   */
  displayHumanReadableLogSummary(queryInfo: LocalQueryInfo, qs: qsClient.QueryServerClient): void {
    queryInfo.evalLogLocation = this.evalLogPath;
    void qs.cliServer.generateLogSummary(this.evalLogPath, this.evalLogSummaryPath, this.evalLogEndSummaryPath)
      .then(() => {
        queryInfo.evalLogSummaryLocation = this.evalLogSummaryPath;
        fs.readFile(this.evalLogEndSummaryPath, (err, buffer) => {
          if (err) {
            throw new Error(`Could not read structured evaluator log end of summary file at ${this.evalLogEndSummaryPath}.`);
          }
          void qs.logger.log(' --- Evaluator Log Summary --- ', { additionalLogLocation: this.logPath });
          void qs.logger.log(buffer.toString(), { additionalLogLocation: this.logPath });
        });
      })
      .catch(err => {
        void showAndLogWarningMessage(`Failed to generate human-readable structured evaluator log summary. Reason: ${err.message}`);
      });
  }

  /**
   * Creates the CSV file containing the results of this query. This will only be called if the query
   * does not have interpreted results and the CSV file does not already exist.
   *
   * @return Promise<true> if the operation creates the file. Promise<false> if the operation does
   * not create the file.
   *
   * @throws Error if the operation fails.
   */
  async exportCsvResults(qs: qsClient.QueryServerClient, csvPath: string): Promise<boolean> {
    const resultSet = await this.chooseResultSet(qs);
    if (!resultSet) {
      void showAndLogWarningMessage('Query has no result set.');
      return false;
    }
    let stopDecoding = false;
    const out = fs.createWriteStream(csvPath);

    const promise: Promise<boolean> = new Promise((resolve, reject) => {
      out.on('finish', () => resolve(true));
      out.on('error', () => {
        if (!stopDecoding) {
          stopDecoding = true;
          reject(new Error(`Failed to write CSV results to ${csvPath}`));
        }
      });
    });

    let nextOffset: number | undefined = 0;
    do {
      const chunk: DecodedBqrsChunk = await qs.cliServer.bqrsDecode(this.resultsPaths.resultsPath, resultSet, {
        pageSize: 100,
        offset: nextOffset,
      });
      chunk.tuples.forEach((tuple) => {
        out.write(tuple.map((v, i) =>
          chunk.columns[i].kind === 'String'
            ? `"${typeof v === 'string' ? v.replaceAll('"', '""') : v}"`
            : v
        ).join(',') + '\n');
      });
      nextOffset = chunk.next;
    } while (nextOffset && !stopDecoding);
    out.end();

    return promise;
  }

  /**
   * Choose the name of the result set to run. If the `#select` set exists, use that. Otherwise,
   * arbitrarily choose the first set. Most of the time, this will be correct.
   *
   * If the query has no result sets, then return undefined.
   */
  async chooseResultSet(qs: qsClient.QueryServerClient) {
    const resultSets = (await qs.cliServer.bqrsInfo(this.resultsPaths.resultsPath, 0))['result-sets'];
    if (!resultSets.length) {
      return undefined;
    }
    if (resultSets.find(r => r.name === SELECT_QUERY_NAME)) {
      return SELECT_QUERY_NAME;
    }
    return resultSets[0].name;
  }
  /**
   * Returns the path to the CSV alerts interpretation of this query results. If CSV results have
   * not yet been produced, this will return first create the CSV results and then return the path.
   *
   * This method only works for queries with interpreted results.
   */
  async ensureCsvAlerts(qs: qsClient.QueryServerClient, dbm: DatabaseManager): Promise<string> {
    if (await this.hasCsv()) {
      return this.csvPath;
    }

    const dbItem = dbm.findDatabaseItem(Uri.file(this.dbItemPath));
    if (!dbItem) {
      throw new Error(`Cannot produce CSV results because database is missing. ${this.dbItemPath}`);
    }

    let sourceInfo;
    if (dbItem.sourceArchive !== undefined) {
      sourceInfo = {
        sourceArchive: dbItem.sourceArchive.fsPath,
        sourceLocationPrefix: await dbItem.getSourceLocationPrefix(
          qs.cliServer
        ),
      };
    }

    await qs.cliServer.generateResultsCsv(ensureMetadataIsComplete(this.metadata), this.resultsPaths.resultsPath, this.csvPath, sourceInfo);
    return this.csvPath;
  }

  /**
   * Cleans this query's results directory.
   */
  async deleteQuery(): Promise<void> {
    await fs.remove(this.querySaveDir);
  }
}

export interface QueryWithResults {
  readonly query: QueryEvaluationInfo;
  readonly result: messages.EvaluationResult;
  readonly logFileLocation?: string;
  readonly dispose: () => void;
}

export async function clearCacheInDatabase(
  qs: qsClient.QueryServerClient,
  dbItem: DatabaseItem,
  progress: ProgressCallback,
  token: CancellationToken,
): Promise<messages.ClearCacheResult> {
  if (dbItem.contents === undefined) {
    throw new Error('Can\'t clear the cache in an invalid database.');
  }

  const db: messages.Dataset = {
    dbDir: dbItem.contents.datasetUri.fsPath,
    workingSet: 'default',
  };

  const params: messages.ClearCacheParams = {
    dryRun: false,
    db,
  };

  return qs.sendRequest(messages.clearCache, params, token, progress);
}

/**
 * @param filePath This needs to be equivalent to Java's `Path.toRealPath(NO_FOLLOW_LINKS)`
 */
async function convertToQlPath(filePath: string): Promise<string> {
  if (process.platform === 'win32') {

    if (path.parse(filePath).root === filePath) {
      // Java assumes uppercase drive letters are canonical.
      return filePath.toUpperCase();
    } else {
      const dir = await convertToQlPath(path.dirname(filePath));
      const fileName = path.basename(filePath);
      const fileNames = await fs.readdir(dir);
      for (const name of fileNames) {
        // Leave the locale argument empty so that the default OS locale is used.
        // We do this because this operation works on filesystem entities, which
        // use the os locale, regardless of the locale of the running VS Code instance.
        if (fileName.localeCompare(name, undefined, { sensitivity: 'accent' }) === 0) {
          return path.join(dir, name);
        }
      }
    }
    throw new Error('Can\'t convert path to form suitable for QL:' + filePath);
  } else {
    return filePath;
  }
}



/** Gets the selected position within the given editor. */
async function getSelectedPosition(editor: TextEditor, range?: Range): Promise<messages.Position> {
  const selectedRange = range || editor.selection;
  const pos = selectedRange.start;
  const posEnd = selectedRange.end;
  // Convert from 0-based to 1-based line and column numbers.
  return {
    fileName: await convertToQlPath(editor.document.fileName),
    line: pos.line + 1,
    column: pos.character + 1,
    endLine: posEnd.line + 1,
    endColumn: posEnd.character + 1
  };
}

/**
 * Compare the dbscheme implied by the query `query` and that of the current database.
 * - If they are compatible, do nothing.
 * - If they are incompatible but the database can be upgraded, suggest that upgrade.
 * - If they are incompatible and the database cannot be upgraded, throw an error.
 */
async function checkDbschemeCompatibility(
  cliServer: cli.CodeQLCliServer,
  qs: qsClient.QueryServerClient,
  query: QueryEvaluationInfo,
  qlProgram: messages.QlProgram,
  dbItem: DatabaseItem,
  progress: ProgressCallback,
  token: CancellationToken,
): Promise<void> {
  const searchPath = getOnDiskWorkspaceFolders();

  if (dbItem.contents?.dbSchemeUri !== undefined) {
    const { finalDbscheme } = await cliServer.resolveUpgrades(dbItem.contents.dbSchemeUri.fsPath, searchPath, false);
    const hash = async function(filename: string): Promise<string> {
      return crypto.createHash('sha256').update(await fs.readFile(filename)).digest('hex');
    };

    // At this point, we have learned about three dbschemes:

    // the dbscheme of the actual database we're querying.
    const dbschemeOfDb = await hash(dbItem.contents.dbSchemeUri.fsPath);

    // the dbscheme of the query we're running, including the library we've resolved it to use.
    const dbschemeOfLib = await hash(query.queryDbscheme);

    // the database we're able to upgrade to
    const upgradableTo = await hash(finalDbscheme);

    if (upgradableTo != dbschemeOfLib) {
      reportNoUpgradePath(qlProgram, query);
    }

    if (upgradableTo == dbschemeOfLib &&
      dbschemeOfDb != dbschemeOfLib) {
      // Try to upgrade the database
      await upgradeDatabaseExplicit(
        qs,
        dbItem,
        progress,
        token
      );
    }
  }
}

function reportNoUpgradePath(qlProgram: messages.QlProgram, query: QueryEvaluationInfo): void {
  throw new Error(
    `Query ${qlProgram.queryPath} expects database scheme ${query.queryDbscheme}, but the current database has a different scheme, and no database upgrades are available. The current database scheme may be newer than the CodeQL query libraries in your workspace.\n\nPlease try using a newer version of the query libraries.`
  );
}

/**
 * Compile a non-destructive upgrade.
 */
async function compileNonDestructiveUpgrade(
  qs: qsClient.QueryServerClient,
  upgradeTemp: tmp.DirectoryResult,
  query: QueryEvaluationInfo,
  qlProgram: messages.QlProgram,
  dbItem: DatabaseItem,
  progress: ProgressCallback,
  token: CancellationToken,
): Promise<string> {

  if (!dbItem?.contents?.dbSchemeUri) {
    throw new Error('Database is invalid, and cannot be upgraded.');
  }

  // When packaging is used, dependencies may exist outside of the workspace and they are always on the resolved search path.
  // When packaging is not used, all dependencies are in the workspace.
  const upgradesPath = (await qs.cliServer.cliConstraints.supportsPackaging())
    ? qlProgram.libraryPath
    : getOnDiskWorkspaceFolders();

  const { scripts, matchesTarget } = await qs.cliServer.resolveUpgrades(
    dbItem.contents.dbSchemeUri.fsPath,
    upgradesPath,
    true,
    query.queryDbscheme
  );

  if (!matchesTarget) {
    reportNoUpgradePath(qlProgram, query);
  }
  const result = await compileDatabaseUpgradeSequence(qs, dbItem, scripts, upgradeTemp, progress, token);
  if (result.compiledUpgrade === undefined) {
    const error = result.error || '[no error message available]';
    throw new Error(error);
  }
  // We can upgrade to the actual target
  qlProgram.dbschemePath = query.queryDbscheme;
  // We are new enough that we will always support single file upgrades.
  return result.compiledUpgrade;
}

/**
 * Prompts the user to save `document` if it has unsaved changes.
 *
 * @param document The document to save.
 *
 * @returns true if we should save changes and false if we should continue without saving changes.
 * @throws UserCancellationException if we should abort whatever operation triggered this prompt
 */
async function promptUserToSaveChanges(document: TextDocument): Promise<boolean> {
  if (document.isDirty) {
    if (config.AUTOSAVE_SETTING.getValue()) {
      return true;
    }
    else {
      const yesItem = { title: 'Yes', isCloseAffordance: false };
      const alwaysItem = { title: 'Always Save', isCloseAffordance: false };
      const noItem = { title: 'No (run version on disk)', isCloseAffordance: false };
      const cancelItem = { title: 'Cancel', isCloseAffordance: true };
      const message = 'Query file has unsaved changes. Save now?';
      const chosenItem = await window.showInformationMessage(
        message,
        { modal: true },
        yesItem, alwaysItem, noItem, cancelItem
      );

      if (chosenItem === alwaysItem) {
        await config.AUTOSAVE_SETTING.updateValue(true, ConfigurationTarget.Workspace);
        return true;
      }

      if (chosenItem === yesItem) {
        return true;
      }

      if (chosenItem === cancelItem) {
        throw new UserCancellationException('Query run cancelled.', true);
      }
    }
  }
  return false;
}

/**
 * Determines which QL file to run during an invocation of `Run Query` or `Quick Evaluation`, as follows:
 * - If the command was called by clicking on a file, then use that file.
 * - Otherwise, use the file open in the current editor.
 * - In either case, prompt the user to save the file if it is open with unsaved changes.
 * - For `Quick Evaluation`, ensure the selected file is also the one open in the editor,
 * and use the selected region.
 * @param selectedResourceUri The selected resource when the command was run.
 * @param quickEval Whether the command being run is `Quick Evaluation`.
*/
export async function determineSelectedQuery(
  selectedResourceUri: Uri | undefined,
  quickEval: boolean,
  range?: Range
): Promise<SelectedQuery> {
  const editor = window.activeTextEditor;

  // Choose which QL file to use.
  let queryUri: Uri;
  if (selectedResourceUri) {
    // A resource was passed to the command handler, so use it.
    queryUri = selectedResourceUri;
  } else {
    // No resource was passed to the command handler, so obtain it from the active editor.
    // This usually happens when the command is called from the Command Palette.
    if (editor === undefined) {
      throw new Error('No query was selected. Please select a query and try again.');
    } else {
      queryUri = editor.document.uri;
    }
  }

  if (queryUri.scheme !== 'file') {
    throw new Error('Can only run queries that are on disk.');
  }
  const queryPath = queryUri.fsPath;

  if (quickEval) {
    if (!(queryPath.endsWith('.ql') || queryPath.endsWith('.qll'))) {
      throw new Error('The selected resource is not a CodeQL file; It should have the extension ".ql" or ".qll".');
    }
  } else {
    if (!(queryPath.endsWith('.ql'))) {
      throw new Error('The selected resource is not a CodeQL query file; It should have the extension ".ql".');
    }
  }

  // Whether we chose the file from the active editor or from a context menu,
  // if the same file is open with unsaved changes in the active editor,
  // then prompt the user to save it first.
  if (editor !== undefined && editor.document.uri.fsPath === queryPath) {
    if (await promptUserToSaveChanges(editor.document)) {
      await editor.document.save();
    }
  }

  let quickEvalPosition: messages.Position | undefined = undefined;
  let quickEvalText: string | undefined = undefined;
  if (quickEval) {
    if (editor == undefined) {
      throw new Error('Can\'t run quick evaluation without an active editor.');
    }
    if (editor.document.fileName !== queryPath) {
      // For Quick Evaluation we expect these to be the same.
      // Report an error if we end up in this (hopefully unlikely) situation.
      throw new Error('The selected resource for quick evaluation should match the active editor.');
    }
    quickEvalPosition = await getSelectedPosition(editor, range);
    if (!editor.selection?.isEmpty) {
      quickEvalText = editor.document.getText(editor.selection);
    } else {
      // capture the entire line if the user didn't select anything
      const line = editor.document.lineAt(editor.selection.active.line);
      quickEvalText = line.text.trim();
    }
  }

  return { queryPath, quickEvalPosition, quickEvalText };
}

export async function compileAndRunQueryAgainstDatabase(
  cliServer: cli.CodeQLCliServer,
  qs: qsClient.QueryServerClient,
  dbItem: DatabaseItem,
  initialInfo: InitialQueryInfo,
  queryStorageDir: string,
  progress: ProgressCallback,
  token: CancellationToken,
  templates?: messages.TemplateDefinitions,
  queryInfo?: LocalQueryInfo, // May be omitted for queries not initiated by the user. If omitted we won't create a structured log for the query.
): Promise<QueryWithResults> {
  if (!dbItem.contents || !dbItem.contents.dbSchemeUri) {
    throw new Error(`Database ${dbItem.databaseUri} does not have a CodeQL database scheme.`);
  }

  // Get the workspace folder paths.
  const diskWorkspaceFolders = getOnDiskWorkspaceFolders();
  // Figure out the library path for the query.
  const packConfig = await cliServer.resolveLibraryPath(diskWorkspaceFolders, initialInfo.queryPath);

  if (!packConfig.dbscheme) {
    throw new Error('Could not find a database scheme for this query. Please check that you have a valid qlpack.yml file for this query, which refers to a database scheme either in the `dbscheme` field or through one of its dependencies.');
  }

  // Check whether the query has an entirely different schema from the
  // database. (Queries that merely need the database to be upgraded
  // won't trigger this check)
  // This test will produce confusing results if we ever change the name of the database schema files.
  const querySchemaName = path.basename(packConfig.dbscheme);
  const dbSchemaName = path.basename(dbItem.contents.dbSchemeUri.fsPath);
  if (querySchemaName != dbSchemaName) {
    void logger.log(`Query schema was ${querySchemaName}, but database schema was ${dbSchemaName}.`);
    throw new Error(`The query ${path.basename(initialInfo.queryPath)} cannot be run against the selected database (${dbItem.name}): their target languages are different. Please select a different database and try again.`);
  }

  const qlProgram: messages.QlProgram = {
    // The project of the current document determines which library path
    // we use. The `libraryPath` field in this server message is relative
    // to the workspace root, not to the project root.
    libraryPath: packConfig.libraryPath,
    // Since we are compiling and running a query against a database,
    // we use the database's DB scheme here instead of the DB scheme
    // from the current document's project.
    dbschemePath: dbItem.contents.dbSchemeUri.fsPath,
    queryPath: initialInfo.queryPath
  };

  // Read the query metadata if possible, to use in the UI.
  const metadata = await tryGetQueryMetadata(cliServer, qlProgram.queryPath);

  let availableMlModels: cli.MlModelInfo[] = [];
  if (!await cliServer.cliConstraints.supportsResolveMlModels()) {
    void logger.log('Resolving ML models is unsupported by this version of the CLI. Running the query without any ML models.');
  } else {
    try {
      availableMlModels = (await cliServer.resolveMlModels(diskWorkspaceFolders, initialInfo.queryPath)).models;
      if (availableMlModels.length) {
        void logger.log(`Found available ML models at the following paths: ${availableMlModels.map(x => `'${x.path}'`).join(', ')}.`);
      } else {
        void logger.log('Did not find any available ML models.');
      }
    } catch (e) {
      const message = `Couldn't resolve available ML models for ${qlProgram.queryPath}. Running the ` +
        `query without any ML models: ${e}.`;
      void showAndLogErrorMessage(message);
    }
  }

  const hasMetadataFile = (await dbItem.hasMetadataFile());
  const query = new QueryEvaluationInfo(
    path.join(queryStorageDir, initialInfo.id),
    dbItem.databaseUri.fsPath,
    hasMetadataFile,
    packConfig.dbscheme,
    initialInfo.quickEvalPosition,
    metadata,
    templates
  );
  await query.createTimestampFile();

  let upgradeDir: tmp.DirectoryResult | undefined;
  try {
    let upgradeQlo;
    if (await hasNondestructiveUpgradeCapabilities(qs)) {
      upgradeDir = await tmp.dir({ dir: upgradesTmpDir, unsafeCleanup: true });
      upgradeQlo = await compileNonDestructiveUpgrade(qs, upgradeDir, query, qlProgram, dbItem, progress, token);
    } else {
      await checkDbschemeCompatibility(cliServer, qs, query, qlProgram, dbItem, progress, token);
    }
    let errors;
    try {
      errors = await query.compile(qs, qlProgram, progress, token);
    } catch (e) {
      if (e instanceof ResponseError && e.code == ErrorCodes.RequestCancelled) {
        return createSyntheticResult(query, 'Query cancelled', messages.QueryResultType.CANCELLATION);
      } else {
        throw e;
      }
    }

    if (errors.length === 0) {
      const result = await query.run(qs, upgradeQlo, availableMlModels, dbItem, progress, token, queryInfo);
      if (result.resultType !== messages.QueryResultType.SUCCESS) {
        const message = result.message || 'Failed to run query';
        void logger.log(message);
        void showAndLogErrorMessage(message);
      }
      return {
        query,
        result,
        logFileLocation: result.logFileLocation,
        dispose: () => {
          qs.logger.removeAdditionalLogLocation(result.logFileLocation);
        }
      };
    } else {
      // Error dialogs are limited in size and scrollability,
      // so we include a general description of the problem,
      // and direct the user to the output window for the detailed compilation messages.
      // However we don't show quick eval errors there so we need to display them anyway.
      void qs.logger.log(
        `Failed to compile query ${initialInfo.queryPath} against database scheme ${qlProgram.dbschemePath}:`,
        { additionalLogLocation: query.logPath }
      );

      const formattedMessages: string[] = [];

      for (const error of errors) {
        const message = error.message || '[no error message available]';
        const formatted = `ERROR: ${message} (${error.position.fileName}:${error.position.line}:${error.position.column}:${error.position.endLine}:${error.position.endColumn})`;
        formattedMessages.push(formatted);
        void qs.logger.log(formatted, { additionalLogLocation: query.logPath });
      }
      if (initialInfo.isQuickEval && formattedMessages.length <= 2) {
        // If there are more than 2 error messages, they will not be displayed well in a popup
        // and will be trimmed by the function displaying the error popup. Accordingly, we only
        // try to show the errors if there are 2 or less, otherwise we direct the user to the log.
        void showAndLogErrorMessage('Quick evaluation compilation failed: ' + formattedMessages.join('\n'));
      } else {
        void showAndLogErrorMessage((initialInfo.isQuickEval ? 'Quick evaluation' : 'Query') + compilationFailedErrorTail);
      }

      return createSyntheticResult(query, 'Query had compilation errors', messages.QueryResultType.OTHER_ERROR);
    }
  } finally {
    try {
      await upgradeDir?.cleanup();
    } catch (e) {
      void qs.logger.log(
        `Could not clean up the upgrades dir. Reason: ${getErrorMessage(e)}`,
        { additionalLogLocation: query.logPath }
      );
    }
  }
}

/**
 * Determines the initial information for a query. This is everything of interest
 * we know about this query that is available before it is run.
 *
 * @param selectedQueryUri The Uri of the document containing the query to be run.
 * @param databaseInfo The database to run the query against.
 * @param isQuickEval true if this is a quick evaluation.
 * @param range the selection range of the query to be run. Only used if isQuickEval is true.
 * @returns The initial information for the query to be run.
 */
export async function createInitialQueryInfo(
  selectedQueryUri: Uri | undefined,
  databaseInfo: DatabaseInfo,
  isQuickEval: boolean,
  range?: Range
): Promise<InitialQueryInfo> {
  // Determine which query to run, based on the selection and the active editor.
  const { queryPath, quickEvalPosition, quickEvalText } = await determineSelectedQuery(selectedQueryUri, isQuickEval, range);

  return {
    queryPath,
    isQuickEval,
    isQuickQuery: isQuickQueryPath(queryPath),
    databaseInfo,
    id: `${path.basename(queryPath)}-${nanoid()}`,
    start: new Date(),
    ... (isQuickEval ? {
      queryText: quickEvalText!, // if this query is quick eval, it must have quick eval text
      quickEvalPosition: quickEvalPosition
    } : {
      queryText: await fs.readFile(queryPath, 'utf8')
    })
  };
}


const compilationFailedErrorTail = ' compilation failed. Please make sure there are no errors in the query, the database is up to date,' +
  ' and the query and database use the same target language. For more details on the error, go to View > Output,' +
  ' and choose CodeQL Query Server from the dropdown.';

/**
 * Create a synthetic result for a query that failed to compile.
 */
function createSyntheticResult(
  query: QueryEvaluationInfo,
  message: string,
  resultType: number
): QueryWithResults {
  return {
    query,
    result: {
      evaluationTime: 0,
      resultType: resultType,
      queryId: -1,
      runId: -1,
      message
    },
    dispose: () => { /**/ },
  };
}<|MERGE_RESOLUTION|>--- conflicted
+++ resolved
@@ -37,6 +37,7 @@
 import { SELECT_QUERY_NAME } from './contextual/locationFinder';
 import { DecodedBqrsChunk } from './pure/bqrs-cli-types';
 import { getErrorMessage } from './pure/helpers-pure';
+import { generateSummarySymbolsFile } from './log-insights/summary-parser';
 
 /**
  * run-queries.ts
@@ -103,21 +104,16 @@
     return qsClient.findQueryEvalLogSummaryFile(this.querySaveDir);
   }
 
-<<<<<<< HEAD
+  get jsonEvalLogSummaryPath() {
+    return qsClient.findJsonQueryEvalLogSummaryFile(this.querySaveDir);
+  }
+
   get evalLogSummarySymbolsPath() {
     return qsClient.findQueryEvalLogSummarySymbolsFile(this.querySaveDir);
-=======
-  get jsonEvalLogSummaryPath() {
-    return qsClient.findJsonQueryEvalLogSummaryFile(this.querySaveDir);
->>>>>>> b8cca29e
   }
 
   get evalLogEndSummaryPath() {
     return qsClient.findQueryEvalLogEndSummaryFile(this.querySaveDir);
-  }
-
-  get evalLogJsonSummaryPath() {
-    return qsClient.findQueryEvalJsonLogSummaryFile(this.querySaveDir);
   }
 
   get resultsPaths() {
@@ -215,6 +211,8 @@
           if (config.isCanary()) { // Generate JSON summary for viewer.
             await qs.cliServer.generateJsonLogSummary(this.evalLogPath, this.jsonEvalLogSummaryPath);
             queryInfo.jsonEvalLogSummaryLocation = this.jsonEvalLogSummaryPath;
+            await generateSummarySymbolsFile(this.evalLogSummaryPath, this.evalLogSummarySymbolsPath);
+            queryInfo.evalLogSummarySymbolsLocation = this.evalLogSummarySymbolsPath;
           }
         } else {
           void showAndLogWarningMessage(`Failed to write structured evaluator log to ${this.evalLogPath}.`);
@@ -342,8 +340,8 @@
   }
 
   /**
-   * Calls the appropriate CLI command to generate a human-readable log summary 
-   * and logs to the Query Server console and query log file. 
+   * Calls the appropriate CLI command to generate a human-readable log summary
+   * and logs to the Query Server console and query log file.
    */
   displayHumanReadableLogSummary(queryInfo: LocalQueryInfo, qs: qsClient.QueryServerClient): void {
     queryInfo.evalLogLocation = this.evalLogPath;
