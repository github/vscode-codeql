import * as crypto from 'crypto';
import * as fs from 'fs-extra';
import * as tmp from 'tmp-promise';
import * as path from 'path';
import { nanoid } from 'nanoid';
import {
  CancellationToken,
  ConfigurationTarget,
  Range,
  TextDocument,
  TextEditor,
  Uri,
  window
} from 'vscode';
import { ErrorCodes, ResponseError } from 'vscode-languageclient';

import * as cli from './cli';
import * as config from './config';
import { DatabaseItem, DatabaseManager } from './databases';
import {
  createTimestampFile,
  getOnDiskWorkspaceFolders,
  showAndLogErrorMessage,
  showAndLogWarningMessage,
  tryGetQueryMetadata,
  upgradesTmpDir
} from './helpers';
import { ProgressCallback, UserCancellationException } from './commandRunner';
import { DatabaseInfo, QueryMetadata } from './pure/interface-types';
import { logger } from './logging';
import * as messages from './pure/messages';
import { InitialQueryInfo, LocalQueryInfo } from './query-results';
import * as qsClient from './queryserver-client';
import { isQuickQueryPath } from './quick-query';
import { compileDatabaseUpgradeSequence, hasNondestructiveUpgradeCapabilities, upgradeDatabaseExplicit } from './upgrades';
import { ensureMetadataIsComplete } from './query-results';
import { SELECT_QUERY_NAME } from './contextual/locationFinder';
import { DecodedBqrsChunk } from './pure/bqrs-cli-types';
import { getErrorMessage } from './pure/helpers-pure';

/**
 * run-queries.ts
 * --------------
 *
 * Compiling and running QL queries.
 */

/**
 * Information about which query will be to be run. `quickEvalPosition` and `quickEvalText`
 * is only filled in if the query is a quick query.
 */
interface SelectedQuery {
  queryPath: string;
  quickEvalPosition?: messages.Position;
  quickEvalText?: string;
}

/**
 * A collection of evaluation-time information about a query,
 * including the query itself, and where we have decided to put
 * temporary files associated with it, such as the compiled query
 * output and results.
 */
export class QueryEvaluationInfo {

  /**
   * Note that in the {@link FullQueryInfo.slurp} method, we create a QueryEvaluationInfo instance
   * by explicitly setting the prototype in order to avoid calling this constructor.
   */
  constructor(
    public readonly querySaveDir: string,
    public readonly dbItemPath: string,
    private readonly databaseHasMetadataFile: boolean,
    public readonly queryDbscheme: string, // the dbscheme file the query expects, based on library path resolution
    public readonly quickEvalPosition?: messages.Position,
    public readonly metadata?: QueryMetadata,
    public readonly templates?: messages.TemplateDefinitions
  ) {
    /**/
  }

  get dilPath() {
    return path.join(this.querySaveDir, 'results.dil');
  }

  get csvPath() {
    return path.join(this.querySaveDir, 'results.csv');
  }

  get compiledQueryPath() {
    return path.join(this.querySaveDir, 'compiledQuery.qlo');
  }

  get logPath() {
    return qsClient.findQueryLogFile(this.querySaveDir);
  }

  get evalLogPath() {
    return qsClient.findQueryEvalLogFile(this.querySaveDir);
  }

  get evalLogSummaryPath() {
    return qsClient.findQueryEvalLogSummaryFile(this.querySaveDir);
  }

  get evalLogEndSummaryPath() {
    return qsClient.findQueryEvalLogEndSummaryFile(this.querySaveDir);
  }

  get resultsPaths() {
    return {
      resultsPath: path.join(this.querySaveDir, 'results.bqrs'),
      interpretedResultsPath: path.join(this.querySaveDir,
        this.metadata?.kind === 'graph'
          ? 'graphResults'
          : 'interpretedResults.sarif'
      ),
    };
  }

  getSortedResultSetPath(resultSetName: string) {
    return path.join(this.querySaveDir, `sortedResults-${resultSetName}.bqrs`);
  }

  /**
   * Creates a file in the query directory that indicates when this query was created.
   * This is important for keeping track of when queries should be removed.
   */
  async createTimestampFile() {
    await createTimestampFile(this.querySaveDir);
  }

  async run(
    qs: qsClient.QueryServerClient,
    upgradeQlo: string | undefined,
    availableMlModels: cli.MlModelInfo[],
    dbItem: DatabaseItem,
    progress: ProgressCallback,
    token: CancellationToken,
    queryInfo?: LocalQueryInfo,
  ): Promise<messages.EvaluationResult> {
    if (!dbItem.contents || dbItem.error) {
      throw new Error('Can\'t run query on invalid database.');
    }

    let result: messages.EvaluationResult | null = null;

    const callbackId = qs.registerCallback(res => {
      result = {
        ...res,
        logFileLocation: this.logPath
      };
    });

    const availableMlModelUris: messages.MlModel[] = availableMlModels.map(model => ({ uri: Uri.file(model.path).toString(true) }));

    const queryToRun: messages.QueryToRun = {
      resultsPath: this.resultsPaths.resultsPath,
      qlo: Uri.file(this.compiledQueryPath).toString(),
      compiledUpgrade: upgradeQlo && Uri.file(upgradeQlo).toString(),
      allowUnknownTemplates: true,
      templateValues: this.templates,
      availableMlModels: availableMlModelUris,
      id: callbackId,
      timeoutSecs: qs.config.timeoutSecs,
    };

    const dataset: messages.Dataset = {
      dbDir: dbItem.contents.datasetUri.fsPath,
      workingSet: 'default'
    };
    if (queryInfo && await qs.cliServer.cliConstraints.supportsPerQueryEvalLog()) {
      await qs.sendRequest(messages.startLog, {
        db: dataset,
        logPath: this.evalLogPath,
      });
      
    }
    const params: messages.EvaluateQueriesParams = {
      db: dataset,
      evaluateId: callbackId,
      queries: [queryToRun],
      stopOnError: false,
      useSequenceHint: false
    };
    try {
      await qs.sendRequest(messages.runQueries, params, token, progress);
      if (qs.config.customLogDirectory) {
        void showAndLogWarningMessage(
          `Custom log directories are no longer supported. The "codeQL.runningQueries.customLogDirectory" setting is deprecated. Unset the setting to stop seeing this message. Query logs saved to ${this.logPath}.`
        );
      }
    } finally {
      qs.unRegisterCallback(callbackId);
      if (queryInfo && await qs.cliServer.cliConstraints.supportsPerQueryEvalLog()) {
        await qs.sendRequest(messages.endLog, {
          db: dataset,
          logPath: this.evalLogPath,
        });
        if (await this.hasEvalLog()) {
          queryInfo.evalLogLocation = this.evalLogPath;
<<<<<<< HEAD
          await qs.cliServer.generateLogSummary(this.evalLogPath, this.evalLogSummaryPath, this.evalLogEndSummaryPath);
          queryInfo.evalLogSummaryLocation = this.evalLogSummaryPath;
          fs.readFile(this.evalLogEndSummaryPath, (err, buffer) => {
            if (err) {
              throw new Error(`Could not read structured evaluator log end of summary file at ${this.evalLogEndSummaryPath}.`);
            }
            void qs.logger.log(' --- Evaluator Log Summary --- ', { additionalLogLocation: this.logPath });
            void qs.logger.log(buffer.toString(), { additionalLogLocation: this.logPath });
          });
=======
          void qs.cliServer.generateLogSummary(this.evalLogPath, this.evalLogSummaryPath, this.evalLogEndSummaryPath)
            .then(() => {
              queryInfo.evalLogSummaryLocation = this.evalLogSummaryPath;
              fs.readFile(this.evalLogEndSummaryPath, (err, buffer) => {
                if (err) {
                 throw new Error(`Could not read structured evaluator log end of summary file at ${this.evalLogEndSummaryPath}.`);
                }
                void qs.logger.log(' --- Evaluator Log Summary --- ');
                void qs.logger.log(buffer.toString());
              });
            })

            .catch(err => {
              void showAndLogWarningMessage(`Failed to generate structured evaluator log summary. Reason: ${err.message}`);
            });
>>>>>>> 619c4852
        } else {
          void showAndLogWarningMessage(`Failed to write structured evaluator log to ${this.evalLogPath}.`);
        }
      }
    }
    return result || {
      evaluationTime: 0,
      message: 'No result from server',
      queryId: -1,
      runId: callbackId,
      resultType: messages.QueryResultType.OTHER_ERROR
    };
  }

  async compile(
    qs: qsClient.QueryServerClient,
    program: messages.QlProgram,
    progress: ProgressCallback,
    token: CancellationToken,
  ): Promise<messages.CompilationMessage[]> {
    let compiled: messages.CheckQueryResult | undefined;
    try {
      const target = this.quickEvalPosition ? {
        quickEval: { quickEvalPos: this.quickEvalPosition }
      } : { query: {} };
      const params: messages.CompileQueryParams = {
        compilationOptions: {
          computeNoLocationUrls: true,
          failOnWarnings: false,
          fastCompilation: false,
          includeDilInQlo: true,
          localChecking: false,
          noComputeGetUrl: false,
          noComputeToString: false,
          computeDefaultStrings: true
        },
        extraOptions: {
          timeoutSecs: qs.config.timeoutSecs
        },
        queryToCheck: program,
        resultPath: this.compiledQueryPath,
        target,
      };

      compiled = await qs.sendRequest(messages.compileQuery, params, token, progress);
    } finally {
      void qs.logger.log(' - - - COMPILATION DONE - - - ', { additionalLogLocation: this.logPath });
    }
    return (compiled?.messages || []).filter(msg => msg.severity === messages.Severity.ERROR);
  }

  /**
   * Holds if this query can in principle produce interpreted results.
   */
  canHaveInterpretedResults(): boolean {
    if (!this.databaseHasMetadataFile) {
      void logger.log('Cannot produce interpreted results since the database does not have a .dbinfo or codeql-database.yml file.');
      return false;
    }

    const kind = this.metadata?.kind;
    const hasKind = !!kind;
    if (!hasKind) {
      void logger.log('Cannot produce interpreted results since the query does not have @kind metadata.');
      return false;
    }

    // Graph queries only return interpreted results if we are in canary mode.
    if (kind === 'graph') {
      return config.isCanary();
    }

    // table is the default query kind. It does not produce interpreted results.
    // any query kind that is not table can, in principle, produce interpreted results.
    return kind !== 'table';
  }

  /**
   * Holds if this query actually has produced interpreted results.
   */
  async hasInterpretedResults(): Promise<boolean> {
    return fs.pathExists(this.resultsPaths.interpretedResultsPath);
  }

  /**
   * Holds if this query already has DIL produced
   */
  async hasDil(): Promise<boolean> {
    return fs.pathExists(this.dilPath);
  }

  /**
   * Holds if this query already has CSV results produced
   */
  async hasCsv(): Promise<boolean> {
    return fs.pathExists(this.csvPath);
  }

  /**
   * Returns the path to the DIL file produced by this query. If the query has not yet produced DIL,
   * this will return first create the DIL file and then return the path to the DIL file.
   */
  async ensureDilPath(qs: qsClient.QueryServerClient): Promise<string> {
    if (await this.hasDil()) {
      return this.dilPath;
    }

    if (!(await fs.pathExists(this.compiledQueryPath))) {
      throw new Error(
        `Cannot create DIL because compiled query is missing. ${this.compiledQueryPath}`
      );
    }

    await qs.cliServer.generateDil(this.compiledQueryPath, this.dilPath);
    return this.dilPath;
  }

  /**
   * Holds if this query already has a completed structured evaluator log
   */
   async hasEvalLog(): Promise<boolean> {
    return fs.pathExists(this.evalLogPath);
  }

  /**
   * Creates the CSV file containing the results of this query. This will only be called if the query
   * does not have interpreted results and the CSV file does not already exist.
   */
  async exportCsvResults(qs: qsClient.QueryServerClient, csvPath: string, onFinish: () => void): Promise<void> {
    let stopDecoding = false;
    const out = fs.createWriteStream(csvPath);
    out.on('finish', onFinish);
    out.on('error', () => {
      if (!stopDecoding) {
        stopDecoding = true;
        void showAndLogErrorMessage(`Failed to write CSV results to ${csvPath}`);
      }
    });
    let nextOffset: number | undefined = 0;
    while (nextOffset !== undefined && !stopDecoding) {
      const chunk: DecodedBqrsChunk = await qs.cliServer.bqrsDecode(this.resultsPaths.resultsPath, SELECT_QUERY_NAME, {
        pageSize: 100,
        offset: nextOffset,
      });
      for (const tuple of chunk.tuples) {
        out.write(tuple.join(',') + '\n');
      }
      nextOffset = chunk.next;
    }
    out.end();
  }

  /**
   * Returns the path to the CSV alerts interpretation of this query results. If CSV results have
   * not yet been produced, this will return first create the CSV results and then return the path.
   *
   * This method only works for queries with interpreted results.
   */
  async ensureCsvAlerts(qs: qsClient.QueryServerClient, dbm: DatabaseManager): Promise<string> {
    if (await this.hasCsv()) {
      return this.csvPath;
    }

    const dbItem = dbm.findDatabaseItem(Uri.file(this.dbItemPath));
    if (!dbItem) {
      throw new Error(`Cannot produce CSV results because database is missing. ${this.dbItemPath}`);
    }

    let sourceInfo;
    if (dbItem.sourceArchive !== undefined) {
      sourceInfo = {
        sourceArchive: dbItem.sourceArchive.fsPath,
        sourceLocationPrefix: await dbItem.getSourceLocationPrefix(
          qs.cliServer
        ),
      };
    }

    await qs.cliServer.generateResultsCsv(ensureMetadataIsComplete(this.metadata), this.resultsPaths.resultsPath, this.csvPath, sourceInfo);
    return this.csvPath;
  }

  /**
   * Cleans this query's results directory.
   */
  async deleteQuery(): Promise<void> {
    await fs.remove(this.querySaveDir);
  }
}

export interface QueryWithResults {
  readonly query: QueryEvaluationInfo;
  readonly result: messages.EvaluationResult;
  readonly logFileLocation?: string;
  readonly dispose: () => void;
}

export async function clearCacheInDatabase(
  qs: qsClient.QueryServerClient,
  dbItem: DatabaseItem,
  progress: ProgressCallback,
  token: CancellationToken,
): Promise<messages.ClearCacheResult> {
  if (dbItem.contents === undefined) {
    throw new Error('Can\'t clear the cache in an invalid database.');
  }

  const db: messages.Dataset = {
    dbDir: dbItem.contents.datasetUri.fsPath,
    workingSet: 'default',
  };

  const params: messages.ClearCacheParams = {
    dryRun: false,
    db,
  };

  return qs.sendRequest(messages.clearCache, params, token, progress);
}

/**
 * @param filePath This needs to be equivalent to Java's `Path.toRealPath(NO_FOLLOW_LINKS)`
 */
async function convertToQlPath(filePath: string): Promise<string> {
  if (process.platform === 'win32') {

    if (path.parse(filePath).root === filePath) {
      // Java assumes uppercase drive letters are canonical.
      return filePath.toUpperCase();
    } else {
      const dir = await convertToQlPath(path.dirname(filePath));
      const fileName = path.basename(filePath);
      const fileNames = await fs.readdir(dir);
      for (const name of fileNames) {
        // Leave the locale argument empty so that the default OS locale is used.
        // We do this because this operation works on filesystem entities, which
        // use the os locale, regardless of the locale of the running VS Code instance.
        if (fileName.localeCompare(name, undefined, { sensitivity: 'accent' }) === 0) {
          return path.join(dir, name);
        }
      }
    }
    throw new Error('Can\'t convert path to form suitable for QL:' + filePath);
  } else {
    return filePath;
  }
}



/** Gets the selected position within the given editor. */
async function getSelectedPosition(editor: TextEditor, range?: Range): Promise<messages.Position> {
  const selectedRange = range || editor.selection;
  const pos = selectedRange.start;
  const posEnd = selectedRange.end;
  // Convert from 0-based to 1-based line and column numbers.
  return {
    fileName: await convertToQlPath(editor.document.fileName),
    line: pos.line + 1,
    column: pos.character + 1,
    endLine: posEnd.line + 1,
    endColumn: posEnd.character + 1
  };
}

/**
 * Compare the dbscheme implied by the query `query` and that of the current database.
 * - If they are compatible, do nothing.
 * - If they are incompatible but the database can be upgraded, suggest that upgrade.
 * - If they are incompatible and the database cannot be upgraded, throw an error.
 */
async function checkDbschemeCompatibility(
  cliServer: cli.CodeQLCliServer,
  qs: qsClient.QueryServerClient,
  query: QueryEvaluationInfo,
  qlProgram: messages.QlProgram,
  dbItem: DatabaseItem,
  progress: ProgressCallback,
  token: CancellationToken,
): Promise<void> {
  const searchPath = getOnDiskWorkspaceFolders();

  if (dbItem.contents?.dbSchemeUri !== undefined) {
    const { finalDbscheme } = await cliServer.resolveUpgrades(dbItem.contents.dbSchemeUri.fsPath, searchPath, false);
    const hash = async function(filename: string): Promise<string> {
      return crypto.createHash('sha256').update(await fs.readFile(filename)).digest('hex');
    };

    // At this point, we have learned about three dbschemes:

    // the dbscheme of the actual database we're querying.
    const dbschemeOfDb = await hash(dbItem.contents.dbSchemeUri.fsPath);

    // the dbscheme of the query we're running, including the library we've resolved it to use.
    const dbschemeOfLib = await hash(query.queryDbscheme);

    // the database we're able to upgrade to
    const upgradableTo = await hash(finalDbscheme);

    if (upgradableTo != dbschemeOfLib) {
      reportNoUpgradePath(qlProgram, query);
    }

    if (upgradableTo == dbschemeOfLib &&
      dbschemeOfDb != dbschemeOfLib) {
      // Try to upgrade the database
      await upgradeDatabaseExplicit(
        qs,
        dbItem,
        progress,
        token
      );
    }
  }
}

function reportNoUpgradePath(qlProgram: messages.QlProgram, query: QueryEvaluationInfo): void {
  throw new Error(
    `Query ${qlProgram.queryPath} expects database scheme ${query.queryDbscheme}, but the current database has a different scheme, and no database upgrades are available. The current database scheme may be newer than the CodeQL query libraries in your workspace.\n\nPlease try using a newer version of the query libraries.`
  );
}

/**
 * Compile a non-destructive upgrade.
 */
async function compileNonDestructiveUpgrade(
  qs: qsClient.QueryServerClient,
  upgradeTemp: tmp.DirectoryResult,
  query: QueryEvaluationInfo,
  qlProgram: messages.QlProgram,
  dbItem: DatabaseItem,
  progress: ProgressCallback,
  token: CancellationToken,
): Promise<string> {

  if (!dbItem?.contents?.dbSchemeUri) {
    throw new Error('Database is invalid, and cannot be upgraded.');
  }

  // When packaging is used, dependencies may exist outside of the workspace and they are always on the resolved search path.
  // When packaging is not used, all dependencies are in the workspace.
  const upgradesPath = (await qs.cliServer.cliConstraints.supportsPackaging())
    ? qlProgram.libraryPath
    : getOnDiskWorkspaceFolders();

  const { scripts, matchesTarget } = await qs.cliServer.resolveUpgrades(
    dbItem.contents.dbSchemeUri.fsPath,
    upgradesPath,
    true,
    query.queryDbscheme
  );

  if (!matchesTarget) {
    reportNoUpgradePath(qlProgram, query);
  }
  const result = await compileDatabaseUpgradeSequence(qs, dbItem, scripts, upgradeTemp, progress, token);
  if (result.compiledUpgrade === undefined) {
    const error = result.error || '[no error message available]';
    throw new Error(error);
  }
  // We can upgrade to the actual target
  qlProgram.dbschemePath = query.queryDbscheme;
  // We are new enough that we will always support single file upgrades.
  return result.compiledUpgrade;
}

/**
 * Prompts the user to save `document` if it has unsaved changes.
 *
 * @param document The document to save.
 *
 * @returns true if we should save changes and false if we should continue without saving changes.
 * @throws UserCancellationException if we should abort whatever operation triggered this prompt
 */
async function promptUserToSaveChanges(document: TextDocument): Promise<boolean> {
  if (document.isDirty) {
    if (config.AUTOSAVE_SETTING.getValue()) {
      return true;
    }
    else {
      const yesItem = { title: 'Yes', isCloseAffordance: false };
      const alwaysItem = { title: 'Always Save', isCloseAffordance: false };
      const noItem = { title: 'No (run version on disk)', isCloseAffordance: false };
      const cancelItem = { title: 'Cancel', isCloseAffordance: true };
      const message = 'Query file has unsaved changes. Save now?';
      const chosenItem = await window.showInformationMessage(
        message,
        { modal: true },
        yesItem, alwaysItem, noItem, cancelItem
      );

      if (chosenItem === alwaysItem) {
        await config.AUTOSAVE_SETTING.updateValue(true, ConfigurationTarget.Workspace);
        return true;
      }

      if (chosenItem === yesItem) {
        return true;
      }

      if (chosenItem === cancelItem) {
        throw new UserCancellationException('Query run cancelled.', true);
      }
    }
  }
  return false;
}

/**
 * Determines which QL file to run during an invocation of `Run Query` or `Quick Evaluation`, as follows:
 * - If the command was called by clicking on a file, then use that file.
 * - Otherwise, use the file open in the current editor.
 * - In either case, prompt the user to save the file if it is open with unsaved changes.
 * - For `Quick Evaluation`, ensure the selected file is also the one open in the editor,
 * and use the selected region.
 * @param selectedResourceUri The selected resource when the command was run.
 * @param quickEval Whether the command being run is `Quick Evaluation`.
*/
export async function determineSelectedQuery(
  selectedResourceUri: Uri | undefined,
  quickEval: boolean,
  range?: Range
): Promise<SelectedQuery> {
  const editor = window.activeTextEditor;

  // Choose which QL file to use.
  let queryUri: Uri;
  if (selectedResourceUri) {
    // A resource was passed to the command handler, so use it.
    queryUri = selectedResourceUri;
  } else {
    // No resource was passed to the command handler, so obtain it from the active editor.
    // This usually happens when the command is called from the Command Palette.
    if (editor === undefined) {
      throw new Error('No query was selected. Please select a query and try again.');
    } else {
      queryUri = editor.document.uri;
    }
  }

  if (queryUri.scheme !== 'file') {
    throw new Error('Can only run queries that are on disk.');
  }
  const queryPath = queryUri.fsPath;

  if (quickEval) {
    if (!(queryPath.endsWith('.ql') || queryPath.endsWith('.qll'))) {
      throw new Error('The selected resource is not a CodeQL file; It should have the extension ".ql" or ".qll".');
    }
  } else {
    if (!(queryPath.endsWith('.ql'))) {
      throw new Error('The selected resource is not a CodeQL query file; It should have the extension ".ql".');
    }
  }

  // Whether we chose the file from the active editor or from a context menu,
  // if the same file is open with unsaved changes in the active editor,
  // then prompt the user to save it first.
  if (editor !== undefined && editor.document.uri.fsPath === queryPath) {
    if (await promptUserToSaveChanges(editor.document)) {
      await editor.document.save();
    }
  }

  let quickEvalPosition: messages.Position | undefined = undefined;
  let quickEvalText: string | undefined = undefined;
  if (quickEval) {
    if (editor == undefined) {
      throw new Error('Can\'t run quick evaluation without an active editor.');
    }
    if (editor.document.fileName !== queryPath) {
      // For Quick Evaluation we expect these to be the same.
      // Report an error if we end up in this (hopefully unlikely) situation.
      throw new Error('The selected resource for quick evaluation should match the active editor.');
    }
    quickEvalPosition = await getSelectedPosition(editor, range);
    if (!editor.selection?.isEmpty) {
      quickEvalText = editor.document.getText(editor.selection);
    } else {
      // capture the entire line if the user didn't select anything
      const line = editor.document.lineAt(editor.selection.active.line);
      quickEvalText = line.text.trim();
    }
  }

  return { queryPath, quickEvalPosition, quickEvalText };
}

export async function compileAndRunQueryAgainstDatabase(
  cliServer: cli.CodeQLCliServer,
  qs: qsClient.QueryServerClient,
  dbItem: DatabaseItem,
  initialInfo: InitialQueryInfo,
  queryStorageDir: string,
  progress: ProgressCallback,
  token: CancellationToken,
  templates?: messages.TemplateDefinitions,
  queryInfo?: LocalQueryInfo, // May be omitted for queries not initiated by the user. If omitted we won't create a structured log for the query.
): Promise<QueryWithResults> {
  if (!dbItem.contents || !dbItem.contents.dbSchemeUri) {
    throw new Error(`Database ${dbItem.databaseUri} does not have a CodeQL database scheme.`);
  }

  // Get the workspace folder paths.
  const diskWorkspaceFolders = getOnDiskWorkspaceFolders();
  // Figure out the library path for the query.
  const packConfig = await cliServer.resolveLibraryPath(diskWorkspaceFolders, initialInfo.queryPath);

  if (!packConfig.dbscheme) {
    throw new Error('Could not find a database scheme for this query. Please check that you have a valid qlpack.yml file for this query, which refers to a database scheme either in the `dbscheme` field or through one of its dependencies.');
  }

  // Check whether the query has an entirely different schema from the
  // database. (Queries that merely need the database to be upgraded
  // won't trigger this check)
  // This test will produce confusing results if we ever change the name of the database schema files.
  const querySchemaName = path.basename(packConfig.dbscheme);
  const dbSchemaName = path.basename(dbItem.contents.dbSchemeUri.fsPath);
  if (querySchemaName != dbSchemaName) {
    void logger.log(`Query schema was ${querySchemaName}, but database schema was ${dbSchemaName}.`);
    throw new Error(`The query ${path.basename(initialInfo.queryPath)} cannot be run against the selected database (${dbItem.name}): their target languages are different. Please select a different database and try again.`);
  }

  const qlProgram: messages.QlProgram = {
    // The project of the current document determines which library path
    // we use. The `libraryPath` field in this server message is relative
    // to the workspace root, not to the project root.
    libraryPath: packConfig.libraryPath,
    // Since we are compiling and running a query against a database,
    // we use the database's DB scheme here instead of the DB scheme
    // from the current document's project.
    dbschemePath: dbItem.contents.dbSchemeUri.fsPath,
    queryPath: initialInfo.queryPath
  };

  // Read the query metadata if possible, to use in the UI.
  const metadata = await tryGetQueryMetadata(cliServer, qlProgram.queryPath);

  let availableMlModels: cli.MlModelInfo[] = [];
  if (await cliServer.cliConstraints.supportsResolveMlModels()) {
    try {
      availableMlModels = (await cliServer.resolveMlModels(diskWorkspaceFolders)).models;
      void logger.log(`Found available ML models at the following paths: ${availableMlModels.map(x => `'${x.path}'`).join(', ')}.`);
    } catch (e) {
      const message = `Couldn't resolve available ML models for ${qlProgram.queryPath}. Running the ` +
        `query without any ML models: ${e}.`;
      void showAndLogErrorMessage(message);
    }
  }

  const hasMetadataFile = (await dbItem.hasMetadataFile());
  const query = new QueryEvaluationInfo(
    path.join(queryStorageDir, initialInfo.id),
    dbItem.databaseUri.fsPath,
    hasMetadataFile,
    packConfig.dbscheme,
    initialInfo.quickEvalPosition,
    metadata,
    templates
  );
  await query.createTimestampFile();

  let upgradeDir: tmp.DirectoryResult | undefined;
  try {
    let upgradeQlo;
    if (await hasNondestructiveUpgradeCapabilities(qs)) {
      upgradeDir = await tmp.dir({ dir: upgradesTmpDir, unsafeCleanup: true });
      upgradeQlo = await compileNonDestructiveUpgrade(qs, upgradeDir, query, qlProgram, dbItem, progress, token);
    } else {
      await checkDbschemeCompatibility(cliServer, qs, query, qlProgram, dbItem, progress, token);
    }
    let errors;
    try {
      errors = await query.compile(qs, qlProgram, progress, token);
    } catch (e) {
      if (e instanceof ResponseError && e.code == ErrorCodes.RequestCancelled) {
        return createSyntheticResult(query, 'Query cancelled', messages.QueryResultType.CANCELLATION);
      } else {
        throw e;
      }
    }

    if (errors.length === 0) {
      const result = await query.run(qs, upgradeQlo, availableMlModels, dbItem, progress, token, queryInfo);
      if (result.resultType !== messages.QueryResultType.SUCCESS) {
        const message = result.message || 'Failed to run query';
        void logger.log(message);
        void showAndLogErrorMessage(message);
      }
      return {
        query,
        result,
        logFileLocation: result.logFileLocation,
        dispose: () => {
          qs.logger.removeAdditionalLogLocation(result.logFileLocation);
        }
      };
    } else {
      // Error dialogs are limited in size and scrollability,
      // so we include a general description of the problem,
      // and direct the user to the output window for the detailed compilation messages.
      // However we don't show quick eval errors there so we need to display them anyway.
      void qs.logger.log(
        `Failed to compile query ${initialInfo.queryPath} against database scheme ${qlProgram.dbschemePath}:`,
        { additionalLogLocation: query.logPath }
      );

      const formattedMessages: string[] = [];

      for (const error of errors) {
        const message = error.message || '[no error message available]';
        const formatted = `ERROR: ${message} (${error.position.fileName}:${error.position.line}:${error.position.column}:${error.position.endLine}:${error.position.endColumn})`;
        formattedMessages.push(formatted);
        void qs.logger.log(formatted, { additionalLogLocation: query.logPath });
      }
      if (initialInfo.isQuickEval && formattedMessages.length <= 2) {
        // If there are more than 2 error messages, they will not be displayed well in a popup
        // and will be trimmed by the function displaying the error popup. Accordingly, we only
        // try to show the errors if there are 2 or less, otherwise we direct the user to the log.
        void showAndLogErrorMessage('Quick evaluation compilation failed: ' + formattedMessages.join('\n'));
      } else {
        void showAndLogErrorMessage((initialInfo.isQuickEval ? 'Quick evaluation' : 'Query') + compilationFailedErrorTail);
      }

      return createSyntheticResult(query, 'Query had compilation errors', messages.QueryResultType.OTHER_ERROR);
    }
  } finally {
    try {
      await upgradeDir?.cleanup();
    } catch (e) {
      void qs.logger.log(
        `Could not clean up the upgrades dir. Reason: ${getErrorMessage(e)}`,
        { additionalLogLocation: query.logPath }
      );
    }
  }
}

/**
 * Determines the initial information for a query. This is everything of interest
 * we know about this query that is available before it is run.
 *
 * @param selectedQueryUri The Uri of the document containing the query to be run.
 * @param databaseInfo The database to run the query against.
 * @param isQuickEval true if this is a quick evaluation.
 * @param range the selection range of the query to be run. Only used if isQuickEval is true.
 * @returns The initial information for the query to be run.
 */
export async function createInitialQueryInfo(
  selectedQueryUri: Uri | undefined,
  databaseInfo: DatabaseInfo,
  isQuickEval: boolean,
  range?: Range
): Promise<InitialQueryInfo> {
  // Determine which query to run, based on the selection and the active editor.
  const { queryPath, quickEvalPosition, quickEvalText } = await determineSelectedQuery(selectedQueryUri, isQuickEval, range);

  return {
    queryPath,
    isQuickEval,
    isQuickQuery: isQuickQueryPath(queryPath),
    databaseInfo,
    id: `${path.basename(queryPath)}-${nanoid()}`,
    start: new Date(),
    ... (isQuickEval ? {
      queryText: quickEvalText!, // if this query is quick eval, it must have quick eval text
      quickEvalPosition: quickEvalPosition
    } : {
      queryText: await fs.readFile(queryPath, 'utf8')
    })
  };
}


const compilationFailedErrorTail = ' compilation failed. Please make sure there are no errors in the query, the database is up to date,' +
  ' and the query and database use the same target language. For more details on the error, go to View > Output,' +
  ' and choose CodeQL Query Server from the dropdown.';

/**
 * Create a synthetic result for a query that failed to compile.
 */
function createSyntheticResult(
  query: QueryEvaluationInfo,
  message: string,
  resultType: number
): QueryWithResults {
  return {
    query,
    result: {
      evaluationTime: 0,
      resultType: resultType,
      queryId: -1,
      runId: -1,
      message
    },
    dispose: () => { /**/ },
  };
}<|MERGE_RESOLUTION|>--- conflicted
+++ resolved
@@ -199,17 +199,6 @@
         });
         if (await this.hasEvalLog()) {
           queryInfo.evalLogLocation = this.evalLogPath;
-<<<<<<< HEAD
-          await qs.cliServer.generateLogSummary(this.evalLogPath, this.evalLogSummaryPath, this.evalLogEndSummaryPath);
-          queryInfo.evalLogSummaryLocation = this.evalLogSummaryPath;
-          fs.readFile(this.evalLogEndSummaryPath, (err, buffer) => {
-            if (err) {
-              throw new Error(`Could not read structured evaluator log end of summary file at ${this.evalLogEndSummaryPath}.`);
-            }
-            void qs.logger.log(' --- Evaluator Log Summary --- ', { additionalLogLocation: this.logPath });
-            void qs.logger.log(buffer.toString(), { additionalLogLocation: this.logPath });
-          });
-=======
           void qs.cliServer.generateLogSummary(this.evalLogPath, this.evalLogSummaryPath, this.evalLogEndSummaryPath)
             .then(() => {
               queryInfo.evalLogSummaryLocation = this.evalLogSummaryPath;
@@ -217,15 +206,14 @@
                 if (err) {
                  throw new Error(`Could not read structured evaluator log end of summary file at ${this.evalLogEndSummaryPath}.`);
                 }
-                void qs.logger.log(' --- Evaluator Log Summary --- ');
-                void qs.logger.log(buffer.toString());
+                void qs.logger.log(' --- Evaluator Log Summary --- ', { additionalLogLocation: this.logPath });
+                void qs.logger.log(buffer.toString(), { additionalLogLocation: this.logPath });
               });
             })
 
             .catch(err => {
               void showAndLogWarningMessage(`Failed to generate structured evaluator log summary. Reason: ${err.message}`);
             });
->>>>>>> 619c4852
         } else {
           void showAndLogWarningMessage(`Failed to write structured evaluator log to ${this.evalLogPath}.`);
         }
