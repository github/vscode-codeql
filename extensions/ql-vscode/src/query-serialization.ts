import * as fs from 'fs-extra';
import * as path from 'path';

import { showAndLogErrorMessage } from './helpers';
import { asyncFilter, getErrorMessage, getErrorStack } from './pure/helpers-pure';
import { CompletedQueryInfo, LocalQueryInfo, QueryHistoryInfo } from './query-results';
import { QueryStatus } from './query-status';
import { QueryEvaluationInfo } from './run-queries-shared';

export async function slurpQueryHistory(fsPath: string): Promise<QueryHistoryInfo[]> {
  try {
    if (!(await fs.pathExists(fsPath))) {
      return [];
    }

    const data = await fs.readFile(fsPath, 'utf8');
    const obj = JSON.parse(data);
<<<<<<< HEAD
    if (obj.version !== 1 && obj.version !== 2) {
      void showAndLogErrorMessage(`Unsupported query history format: v${obj.version}. `);
=======
    if (![1, 2].includes(obj.version)) {
      void showAndLogErrorMessage(`Can't parse query history. Unsupported query history format: v${obj.version}. `);
>>>>>>> 8b2a3b18
      return [];
    }

    const queries = obj.queries;
    const parsedQueries = queries.map((q: QueryHistoryInfo) => {

      // Need to explicitly set prototype since reading in from JSON will not
      // do this automatically. Note that we can't call the constructor here since
      // the constructor invokes extra logic that we don't want to do.
      if (q.t === 'local') {
        Object.setPrototypeOf(q, LocalQueryInfo.prototype);

        // Date instances are serialized as strings. Need to
        // convert them back to Date instances.
        (q.initialInfo as any).start = new Date(q.initialInfo.start);
        if (q.completedQuery) {
          // Again, need to explicitly set prototypes.
          Object.setPrototypeOf(q.completedQuery, CompletedQueryInfo.prototype);
          Object.setPrototypeOf(q.completedQuery.query, QueryEvaluationInfo.prototype);
          // slurped queries do not need to be disposed
          q.completedQuery.dispose = () => { /**/ };
        }
      } else if (q.t === 'remote') {
        // A bug was introduced that didn't set the completed flag in query history
        // items. The following code makes sure that the flag is set in order to
        // "patch" older query history items.
        if (q.status === QueryStatus.Completed) {
          q.completed = true;
        }
      }
      return q;
    });

    // filter out queries that have been deleted on disk
    // most likely another workspace has deleted them because the
    // queries aged out.
    return asyncFilter(parsedQueries, async (q) => {
      if (q.t === 'remote' || q.t === 'variant-analysis') {
        // the slurper doesn't know where the remote queries are stored
        // so we need to assume here that they exist. Later, we check to
        // see if they exist on disk.
        return true;
      }
      const resultsPath = q.completedQuery?.query.resultsPaths.resultsPath;
      return !!resultsPath && await fs.pathExists(resultsPath);
    });
  } catch (e) {
    void showAndLogErrorMessage('Error loading query history.', {
      fullMessage: ['Error loading query history.', getErrorStack(e)].join('\n'),
    });
    // since the query history is invalid, it should be deleted so this error does not happen on next startup.
    await fs.remove(fsPath);
    return [];
  }
}

/**
 * Save the query history to disk. It is not necessary that the parent directory
 * exists, but if it does, it must be writable. An existing file will be overwritten.
 *
 * Any errors will be rethrown.
 *
 * @param queries the list of queries to save.
 * @param fsPath the path to save the queries to.
 */
export async function splatQueryHistory(queries: QueryHistoryInfo[], fsPath: string): Promise<void> {
  try {
    if (!(await fs.pathExists(fsPath))) {
      await fs.mkdir(path.dirname(fsPath), { recursive: true });
    }
    // remove incomplete local queries since they cannot be recreated on restart
    const filteredQueries = queries.filter(q => q.t === 'local' ? q.completedQuery !== undefined : true);
    const data = JSON.stringify({
<<<<<<< HEAD
      version: 2,
=======
      version: 2, // version 2 adds the `variant-analysis` type.
>>>>>>> 8b2a3b18
      queries: filteredQueries
    }, null, 2);
    await fs.writeFile(fsPath, data);
  } catch (e) {
    throw new Error(`Error saving query history to ${fsPath}: ${getErrorMessage(e)}`);
  }
}<|MERGE_RESOLUTION|>--- conflicted
+++ resolved
@@ -15,13 +15,8 @@
 
     const data = await fs.readFile(fsPath, 'utf8');
     const obj = JSON.parse(data);
-<<<<<<< HEAD
-    if (obj.version !== 1 && obj.version !== 2) {
-      void showAndLogErrorMessage(`Unsupported query history format: v${obj.version}. `);
-=======
     if (![1, 2].includes(obj.version)) {
       void showAndLogErrorMessage(`Can't parse query history. Unsupported query history format: v${obj.version}. `);
->>>>>>> 8b2a3b18
       return [];
     }
 
@@ -95,11 +90,7 @@
     // remove incomplete local queries since they cannot be recreated on restart
     const filteredQueries = queries.filter(q => q.t === 'local' ? q.completedQuery !== undefined : true);
     const data = JSON.stringify({
-<<<<<<< HEAD
-      version: 2,
-=======
       version: 2, // version 2 adds the `variant-analysis` type.
->>>>>>> 8b2a3b18
       queries: filteredQueries
     }, null, 2);
     await fs.writeFile(fsPath, data);
